--- conflicted
+++ resolved
@@ -23,10 +23,6 @@
       }}}
     }
 
-<<<<<<< HEAD
-  def noneTerminate[F[_],A](p: Stream[F,A]): Stream[F,Option[A]] =
-    p.map(Some(_)) ++ emit(None)
-=======
   /**
    * The infinite `Process`, always emits `a`.
    * If for performance reasons it is good to emit `a` in chunks,
@@ -34,7 +30,6 @@
    */
   def constant[F[_],W](w: W, chunkSize: Int = 1): Stream[F, W] =
     emits(List.fill(chunkSize)(w)) ++ constant(w, chunkSize)
->>>>>>> 395458e1
 
   def drain[F[_],A](p: Stream[F,A]): Stream[F,Nothing] =
     p flatMap { _ => empty }
@@ -72,6 +67,9 @@
 
   def mask[F[_],A](a: Stream[F,A]): Stream[F,A] =
     onError(a)(_ => empty)
+
+  def noneTerminate[F[_],A](p: Stream[F,A]): Stream[F,Option[A]] =
+    p.map(Some(_)) ++ emit(None)
 
   def onComplete[F[_],A](p: Stream[F,A], regardless: => Stream[F,A]): Stream[F,A] =
     onError(append(p, mask(regardless))) { err => append(mask(regardless), fail(err)) }
