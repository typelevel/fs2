--- conflicted
+++ resolved
@@ -99,21 +99,10 @@
   def compact[O2 >: O](implicit ct: ClassTag[O2]): Chunk.ArraySlice[O2] =
     Chunk.ArraySlice(toArray[O2], 0, size)
 
-<<<<<<< HEAD
-  /** Like `compact` but does not require a `ClassTag`. Elements are boxed and stored in an
-    * `Array[Any]`.
-    */
-  def compactUntagged[O2 >: O]: Chunk.ArraySlice[O2] = {
-    val arr = new Array[Any](size)
-    copyToArray(arr, 0)
-    Chunk.array(arr).asInstanceOf[Chunk.ArraySlice[O2]]
-  }
-=======
   /** Like `compact` but does not require a `ClassTag`. Elements are boxed and stored in an `Array[Any]`. */
   @deprecated("Unsound when used with primitives, use compactBoxed instead", "3.1.6")
   def compactUntagged[O2 >: O]: Chunk.ArraySlice[O2] =
     Chunk.ArraySlice(toArray[Any], 0, size).asInstanceOf[Chunk.ArraySlice[O2]]
->>>>>>> 1d4f2503
 
   /** Drops the first `n` elements of this chunk. */
   def drop(n: Int): Chunk[O] = splitAt(n)._2
