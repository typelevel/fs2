/*
 * Copyright (c) 2013 Functional Streams for Scala
 *
 * Permission is hereby granted, free of charge, to any person obtaining a copy of
 * this software and associated documentation files (the "Software"), to deal in
 * the Software without restriction, including without limitation the rights to
 * use, copy, modify, merge, publish, distribute, sublicense, and/or sell copies of
 * the Software, and to permit persons to whom the Software is furnished to do so,
 * subject to the following conditions:
 *
 * The above copyright notice and this permission notice shall be included in all
 * copies or substantial portions of the Software.
 *
 * THE SOFTWARE IS PROVIDED "AS IS", WITHOUT WARRANTY OF ANY KIND, EXPRESS OR
 * IMPLIED, INCLUDING BUT NOT LIMITED TO THE WARRANTIES OF MERCHANTABILITY, FITNESS
 * FOR A PARTICULAR PURPOSE AND NONINFRINGEMENT. IN NO EVENT SHALL THE AUTHORS OR
 * COPYRIGHT HOLDERS BE LIABLE FOR ANY CLAIM, DAMAGES OR OTHER LIABILITY, WHETHER
 * IN AN ACTION OF CONTRACT, TORT OR OTHERWISE, ARISING FROM, OUT OF OR IN
 * CONNECTION WITH THE SOFTWARE OR THE USE OR OTHER DEALINGS IN THE SOFTWARE.
 */

package fs2
package concurrent

import cats.effect._
import cats.effect.std.Queue
import cats.syntax.all._

/** Stream aware, multiple producer, single consumer closeable channel.
  */
sealed trait Channel[F[_], A] {

  /** Sends all the elements of the input stream through this channel,
    * and closes it after.
    * Especially useful if the channel is single producer.
    */
  def sendAll: Pipe[F, A, Nothing]

  /** Sends an element through this channel.
    *
    * It can be called concurrently by multiple producers, and it may
    * semantically block if the channel is bounded or synchronous.
    *
    * No-op if the channel is closed, see [[close]] for further info.
    */
  def send(a: A): F[Either[Channel.Closed, Unit]]

  /** Attempts to send an element through this channel, and indicates if
    * it succeeded (`true`) or not (`false`).
    *
    * It can be called concurrently by multiple producers, and it may
    * not succeed if the channel is bounded or synchronous. It will
    * never semantically block.
    *
    * No-op if the channel is closed, see [[close]] for further info.
    */
  def trySend(a: A): F[Either[Channel.Closed, Boolean]]

  /** The stream of elements sent through this channel.
    * It terminates if [[close]] is called and all elements in the channel
    * have been emitted (see [[close]] for futher info).
    *
    * This method CANNOT be called concurrently by multiple consumers, if
    * you do so, one of the consumers might become permanently
    * deadlocked.
    *
    * It is possible to call `stream` again once the previous
    * one has terminated, but be aware that some element might get lost
    * in the process, e.g if the first call to `stream` got 5 elements off
    * the channel, and terminated after emitting 2, when the second call
    * to `stream` starts it won't see those 3 elements.
    *
    * Every time `stream` is pulled, it will serve all the elements that
    * are queued up in a single chunk, including those from producers
    * that might be semantically blocked on a bounded channel, which will
    * then become unblocked. That is, a bound on a channel represents
    * the maximum number of elements that can be queued up before a
    * producer blocks, and not the maximum number of elements that will
    * be received by `stream` at once.
    */
  def stream: Stream[F, A]

  /** This method achieves graceful shutdown: when the channel gets
    * closed, `stream` will terminate naturally after consuming all
    * currently enqueued elements, including the ones by producers blocked
    * on a bound.
    *
    * "Termination" here means that `stream` will no longer
    * wait for new elements on the channel, and not that it will be
    * interrupted while performing another action: if you want to
    * interrupt `stream` immediately, without first processing enqueued
    * elements, you should use `interruptWhen` on it instead.
    *
    * After a call to `close`, any further calls to `send` or `close`
    * will be no-ops.
    *
    * Note that `close` does not automatically unblock producers which
    * might be blocked on a bound, they will only become unblocked if
    * `stream` is executing.
    *
    * In other words, if `close` is called while `stream` is
    * executing, blocked producers will eventually become unblocked,
    * before `stream` terminates and further `send` calls become
    * no-ops.
    * However, if `close` is called after `stream` has terminated (e.g
    * because it was interrupted, or had a `.take(n)`), then blocked
    * producers will stay blocked unless they get explicitly
    * unblocked, either by a further call to `stream` to drain the
    * channel, or by a a `race` with `closed`.
    */
  def close: F[Either[Channel.Closed, Unit]]

  /** Returns true if this channel is closed */
  def isClosed: F[Boolean]

  /** Semantically blocks until the channel gets closed. */
  def closed: F[Unit]
}

object Channel {
  type Closed = Closed.type
  object Closed

  def unbounded[F[_]: Concurrent, A]: F[Channel[F, A]] =
    Queue.unbounded[F, A].flatMap(impl(_))

  def synchronous[F[_]: Concurrent, A]: F[Channel[F, A]] =
    Queue.synchronous[F, A].flatMap(impl(_))

  def bounded[F[_], A](capacity: Int)(implicit F: Concurrent[F]): F[Channel[F, A]] =
    Queue.bounded[F, A](capacity).flatMap(impl(_))

  private[this] def impl[F[_]: Concurrent, A](q: Queue[F, A]): F[Channel[F, A]] =
    Concurrent[F].deferred[Unit].map { closedR =>
      new Channel[F, A] {

        def sendAll: Pipe[F, A, Nothing] =
          _.evalMapChunk(send(_)).onComplete(Stream.exec(close.void)).drain

<<<<<<< HEAD
        // doesn't interrupt taking in progress
        def close: F[Either[Channel.Closed, Unit]] =
          closedR.complete(()).map {
            case false => Left(Channel.Closed)
            case true  => Right(())
          }

        def isClosed: F[Boolean] = closedR.tryGet.map(_.isDefined)

        def send(a: A): F[Either[Channel.Closed, Unit]] =
          isClosed.ifM(Channel.Closed.asLeft[Unit].pure[F], q.offer(a).map(Right(_)))

        def stream: Stream[F, A] = {
          val takeN: F[Chunk[A]] =
            q.tryTakeN(None).flatMap {
              case None =>
                val fallback = MonadCancel[F].uncancelable { poll =>
                  poll(Spawn[F].racePair(q.take, closedR.get)).flatMap {
                    case Left((oca, fiber)) =>
                      oca.embedNever.flatMap(a => fiber.cancel.as(Chunk.singleton(a)))

                    case Right((fiber, ocb)) =>
                      ocb.embedNever.flatMap { _ =>
                        (fiber.cancel *> fiber.join).flatMap { oca =>
                          oca.fold(
                            Chunk.empty[A].pure[F],
                            _ => Chunk.empty[A].pure[F],
                            _.map(Chunk.singleton(_))
                          )
                        }
                      }
                  }
=======
        def send(a: A) =
          F.deferred[Unit].flatMap { producer =>
            F.uncancelable { poll =>
              state.modify {
                case s @ State(_, _, _, _, closed @ true) =>
                  (s, Channel.closed[Unit].pure[F])

                case State(values, size, waiting, producers, closed @ false) =>
                  if (size < capacity)
                    (
                      State(a :: values, size + 1, None, producers, false),
                      notifyStream(waiting).as(rightUnit)
                    )
                  else
                    (
                      State(values, size, None, (a, producer) :: producers, false),
                      notifyStream(waiting).as(rightUnit) <* waitOnBound(producer, poll)
                    )
              }.flatten
            }
          }

        def trySend(a: A) =
          state.modify {
            case s @ State(_, _, _, _, closed @ true) =>
              (s, Channel.closed[Boolean].pure[F])

            case s @ State(values, size, waiting, producers, closed @ false) =>
              if (size < capacity)
                (
                  State(a :: values, size + 1, None, producers, false),
                  notifyStream(waiting).as(rightTrue)
                )
              else
                (s, rightFalse.pure[F])
          }.flatten

        def close =
          state
            .modify {
              case s @ State(_, _, _, _, closed @ true) =>
                (s, Channel.closed[Unit].pure[F])

              case State(values, size, waiting, producers, closed @ false) =>
                (
                  State(values, size, None, producers, true),
                  notifyStream(waiting).as(rightUnit) <* signalClosure
                )
            }
            .flatten
            .uncancelable

        def isClosed = closedGate.tryGet.map(_.isDefined)

        def closed = closedGate.get

        def stream = consumeLoop.stream

        def consumeLoop: Pull[F, A, Unit] =
          Pull.eval {
            F.deferred[Unit].flatMap { waiting =>
              state
                .modify { state =>
                  if (shouldEmit(state)) (empty(state.closed), state)
                  else (state.copy(waiting = waiting.some), state)
                }
                .flatMap {
                  case s @ State(
                        initValues,
                        stateSize,
                        ignorePreviousWaiting @ _,
                        producers,
                        closed
                      ) =>
                    if (shouldEmit(s)) {
                      var size = stateSize
                      val tailValues = List.newBuilder[A]
                      var unblock = F.unit

                      producers.foreach { case (value, producer) =>
                        size += 1
                        tailValues += value
                        unblock = unblock <* producer.complete(())
                      }

                      val toEmit = makeChunk(initValues, tailValues.result(), size)

                      unblock.as(Pull.output(toEmit) >> consumeLoop)
                    } else {
                      F.pure(
                        if (closed) Pull.done
                        else Pull.eval(waiting.get) >> consumeLoop
                      )
                    }
>>>>>>> 62f45451
                }

<<<<<<< HEAD
                isClosed.ifM(Chunk.empty[A].pure[F], fallback)
=======
        def notifyStream(waitForChanges: Option[Deferred[F, Unit]]) =
          waitForChanges.traverse(_.complete(()))
>>>>>>> 62f45451

              case Some(as) =>
                Chunk.seq(as).pure[F]
            }

<<<<<<< HEAD
          // you can do this more efficiently, just proves a point
          Stream.eval(takeN).repeat.takeWhile(!_.isEmpty).flatMap(Stream.chunk(_))
=======
        def signalClosure = closedGate.complete(())

        @inline private def shouldEmit(s: State) = s.values.nonEmpty || s.producers.nonEmpty

        private def makeChunk(init: List[A], tail: List[A], size: Int): Chunk[A] = {
          val arr = new Array[Any](size)
          var i = size - 1
          var values = tail
          while (i >= 0) {
            if (values.isEmpty) values = init
            arr(i) = values.head
            values = values.tail
            i -= 1
          }
          Chunk.array(arr).asInstanceOf[Chunk[A]]
>>>>>>> 62f45451
        }

        def closed: F[Unit] = closedR.get
      }
    }
<<<<<<< HEAD
=======
  }

  // allocate once
  @inline private final def closed[A]: Either[Closed, A] = _closed
  private[this] final val _closed: Either[Closed, Nothing] = Left(Closed)
  private final val rightUnit: Either[Closed, Unit] = Right(())
  private final val rightTrue: Either[Closed, Boolean] = Right(true)
  private final val rightFalse: Either[Closed, Boolean] = Right(false)
>>>>>>> 62f45451
}<|MERGE_RESOLUTION|>--- conflicted
+++ resolved
@@ -24,6 +24,7 @@
 
 import cats.effect._
 import cats.effect.std.Queue
+import cats.effect.syntax.all._
 import cats.syntax.all._
 
 /** Stream aware, multiple producer, single consumer closeable channel.
@@ -131,13 +132,12 @@
     Queue.bounded[F, A](capacity).flatMap(impl(_))
 
   private[this] def impl[F[_]: Concurrent, A](q: Queue[F, A]): F[Channel[F, A]] =
-    Concurrent[F].deferred[Unit].map { closedR =>
+    (Concurrent[F].deferred[Unit], Concurrent[F].ref(0)).mapN { (closedR, leasesR) =>
       new Channel[F, A] {
 
         def sendAll: Pipe[F, A, Nothing] =
           _.evalMapChunk(send(_)).onComplete(Stream.exec(close.void)).drain
 
-<<<<<<< HEAD
         // doesn't interrupt taking in progress
         def close: F[Either[Channel.Closed, Unit]] =
           closedR.complete(()).map {
@@ -147,172 +147,59 @@
 
         def isClosed: F[Boolean] = closedR.tryGet.map(_.isDefined)
 
+        private[this] val leasesDrained: F[Boolean] =
+          leasesR.get.map(_ <= 0)
+
+        private[this] val isQuiesced: F[Boolean] =
+          isClosed.ifM(leasesDrained, false.pure[F])
+
         def send(a: A): F[Either[Channel.Closed, Unit]] =
-          isClosed.ifM(Channel.Closed.asLeft[Unit].pure[F], q.offer(a).map(Right(_)))
+          isClosed.ifM(
+            Channel.Closed.asLeft[Unit].pure[F],
+            (leasesR.update(_ + 1) *> q.offer(a)).guarantee(leasesR.update(_ - 1)).map(Right(_)))
+
+        def trySend(a: A): F[Either[Channel.Closed, Boolean]] =
+          isClosed.ifM(Channel.Closed.asLeft[Boolean].pure[F], q.tryOffer(a).map(Right(_)))
 
         def stream: Stream[F, A] = {
           val takeN: F[Chunk[A]] =
             q.tryTakeN(None).flatMap {
-              case None =>
-                val fallback = MonadCancel[F].uncancelable { poll =>
-                  poll(Spawn[F].racePair(q.take, closedR.get)).flatMap {
-                    case Left((oca, fiber)) =>
-                      oca.embedNever.flatMap(a => fiber.cancel.as(Chunk.singleton(a)))
-
-                    case Right((fiber, ocb)) =>
-                      ocb.embedNever.flatMap { _ =>
-                        (fiber.cancel *> fiber.join).flatMap { oca =>
-                          oca.fold(
-                            Chunk.empty[A].pure[F],
-                            _ => Chunk.empty[A].pure[F],
-                            _.map(Chunk.singleton(_))
-                          )
-                        }
+              case Nil =>
+                val fallback = leasesDrained flatMap { b =>
+                  if (b) {
+                    MonadCancel[F].uncancelable { poll =>
+                      poll(Spawn[F].racePair(q.take, closedR.get)).flatMap {
+                        case Left((oca, fiber)) =>
+                          oca.embedNever.flatMap(a => fiber.cancel.as(Chunk.singleton(a)))
+
+                        case Right((fiber, ocb)) =>
+                          ocb.embedNever.flatMap { _ =>
+                            (fiber.cancel *> fiber.join).flatMap { oca =>
+                              oca.fold(
+                                Chunk.empty[A].pure[F],
+                                _ => Chunk.empty[A].pure[F],
+                                _.map(Chunk.singleton(_))
+                              )
+                            }
+                          }
                       }
+                    }
+                  } else {
+                    q.take.map(Chunk.singleton(_))
                   }
-=======
-        def send(a: A) =
-          F.deferred[Unit].flatMap { producer =>
-            F.uncancelable { poll =>
-              state.modify {
-                case s @ State(_, _, _, _, closed @ true) =>
-                  (s, Channel.closed[Unit].pure[F])
-
-                case State(values, size, waiting, producers, closed @ false) =>
-                  if (size < capacity)
-                    (
-                      State(a :: values, size + 1, None, producers, false),
-                      notifyStream(waiting).as(rightUnit)
-                    )
-                  else
-                    (
-                      State(values, size, None, (a, producer) :: producers, false),
-                      notifyStream(waiting).as(rightUnit) <* waitOnBound(producer, poll)
-                    )
-              }.flatten
-            }
-          }
-
-        def trySend(a: A) =
-          state.modify {
-            case s @ State(_, _, _, _, closed @ true) =>
-              (s, Channel.closed[Boolean].pure[F])
-
-            case s @ State(values, size, waiting, producers, closed @ false) =>
-              if (size < capacity)
-                (
-                  State(a :: values, size + 1, None, producers, false),
-                  notifyStream(waiting).as(rightTrue)
-                )
-              else
-                (s, rightFalse.pure[F])
-          }.flatten
-
-        def close =
-          state
-            .modify {
-              case s @ State(_, _, _, _, closed @ true) =>
-                (s, Channel.closed[Unit].pure[F])
-
-              case State(values, size, waiting, producers, closed @ false) =>
-                (
-                  State(values, size, None, producers, true),
-                  notifyStream(waiting).as(rightUnit) <* signalClosure
-                )
-            }
-            .flatten
-            .uncancelable
-
-        def isClosed = closedGate.tryGet.map(_.isDefined)
-
-        def closed = closedGate.get
-
-        def stream = consumeLoop.stream
-
-        def consumeLoop: Pull[F, A, Unit] =
-          Pull.eval {
-            F.deferred[Unit].flatMap { waiting =>
-              state
-                .modify { state =>
-                  if (shouldEmit(state)) (empty(state.closed), state)
-                  else (state.copy(waiting = waiting.some), state)
                 }
-                .flatMap {
-                  case s @ State(
-                        initValues,
-                        stateSize,
-                        ignorePreviousWaiting @ _,
-                        producers,
-                        closed
-                      ) =>
-                    if (shouldEmit(s)) {
-                      var size = stateSize
-                      val tailValues = List.newBuilder[A]
-                      var unblock = F.unit
-
-                      producers.foreach { case (value, producer) =>
-                        size += 1
-                        tailValues += value
-                        unblock = unblock <* producer.complete(())
-                      }
-
-                      val toEmit = makeChunk(initValues, tailValues.result(), size)
-
-                      unblock.as(Pull.output(toEmit) >> consumeLoop)
-                    } else {
-                      F.pure(
-                        if (closed) Pull.done
-                        else Pull.eval(waiting.get) >> consumeLoop
-                      )
-                    }
->>>>>>> 62f45451
-                }
-
-<<<<<<< HEAD
-                isClosed.ifM(Chunk.empty[A].pure[F], fallback)
-=======
-        def notifyStream(waitForChanges: Option[Deferred[F, Unit]]) =
-          waitForChanges.traverse(_.complete(()))
->>>>>>> 62f45451
-
-              case Some(as) =>
+
+                isQuiesced.ifM(Chunk.empty[A].pure[F], fallback)
+
+              case as =>
                 Chunk.seq(as).pure[F]
             }
 
-<<<<<<< HEAD
           // you can do this more efficiently, just proves a point
           Stream.eval(takeN).repeat.takeWhile(!_.isEmpty).flatMap(Stream.chunk(_))
-=======
-        def signalClosure = closedGate.complete(())
-
-        @inline private def shouldEmit(s: State) = s.values.nonEmpty || s.producers.nonEmpty
-
-        private def makeChunk(init: List[A], tail: List[A], size: Int): Chunk[A] = {
-          val arr = new Array[Any](size)
-          var i = size - 1
-          var values = tail
-          while (i >= 0) {
-            if (values.isEmpty) values = init
-            arr(i) = values.head
-            values = values.tail
-            i -= 1
-          }
-          Chunk.array(arr).asInstanceOf[Chunk[A]]
->>>>>>> 62f45451
         }
 
         def closed: F[Unit] = closedR.get
       }
     }
-<<<<<<< HEAD
-=======
-  }
-
-  // allocate once
-  @inline private final def closed[A]: Either[Closed, A] = _closed
-  private[this] final val _closed: Either[Closed, Nothing] = Left(Closed)
-  private final val rightUnit: Either[Closed, Unit] = Right(())
-  private final val rightTrue: Either[Closed, Boolean] = Right(true)
-  private final val rightFalse: Either[Closed, Boolean] = Right(false)
->>>>>>> 62f45451
 }