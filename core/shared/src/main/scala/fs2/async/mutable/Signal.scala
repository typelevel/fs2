package fs2
package async
package mutable

<<<<<<< HEAD
import cats.{Applicative, Functor}
import cats.effect.Concurrent
import cats.effect.concurrent.{Deferred, Ref}
=======
import scala.concurrent.ExecutionContext
import cats.{Applicative, Functor, Invariant}
import cats.effect.Effect
>>>>>>> b730f96d
import cats.implicits._
import fs2.Stream._
import fs2.internal.Token

/** Data type of a single value of type `A` that can be read and written in the effect `F`. */
abstract class Signal[F[_], A] extends immutable.Signal[F, A] { self =>

  /** Sets the value of this `Signal`. */
  def set(a: A): F[Unit]

  /**
    * Updates the current value using the supplied update function. If another modification
    * occurs between the time the current value is read and subsequently updated, the modification
    * is retried using the new value. Hence, `f` may be invoked multiple times.
    *
    * Satisfies:
    *   `r.modify(_ => a) == r.set(a)`
    */
  def update(f: A => A): F[Unit]

  /**
    * Like [[update]] but allows the update function to return an output value of type `B`
    */
  def modify[B](f: A => (A, B)): F[B]

  /**
    * Asynchronously refreshes the value of the signal,
    * keeping the value of this `Signal` the same, but notifing any listeners.
    */
  def refresh: F[Unit]

  /**
    * Returns an alternate view of this `Signal` where its elements are of type `B`,
    * given two functions, `A => B` and `B => A`.
    */
  def imap[B](f: A => B)(g: B => A)(implicit F: Functor[F]): Signal[F, B] =
    new Signal[F, B] {
      def discrete: Stream[F, B] = self.discrete.map(f)
      def continuous: Stream[F, B] = self.continuous.map(f)
      def get: F[B] = self.get.map(f)
      def set(b: B): F[Unit] = self.set(g(b))
      def refresh: F[Unit] = self.refresh
      def update(bb: B => B): F[Unit] =
        modify(b => (bb(b), ()))
      def modify[B2](bb: B => (B, B2)): F[B2] =
        self
          .modify { a =>
            val (a2, b2) = bb(f(a))
            g(a2) -> b2
          }
    }
}

object Signal {

  def constant[F[_], A](a: A)(implicit F: Applicative[F]): immutable.Signal[F, A] =
    new immutable.Signal[F, A] {
      def get = F.pure(a)
      def continuous = Stream.constant(a)

      /**
        * We put a single element here because otherwise the implementations of
        * Signal as a Monad or Applicative get more annoying. In particular if
        * this stream were empty, Applicatively zipping another Signal in the
        * straightforward way would cause the (non-deterministically) zipped
        * stream to be empty.
        */
      def discrete = Stream(a)
    }

  def apply[F[_], A](initA: A)(implicit F: Concurrent[F]): F[Signal[F, A]] =
    Ref
      .of[F, (A, Long, Map[Token, Deferred[F, (A, Long)]])]((initA, 0, Map.empty))
      .map { state =>
        new Signal[F, A] {
          def refresh: F[Unit] = update(identity)
          def set(a: A): F[Unit] = update(_ => a)
          def get: F[A] = state.get.map(_._1)
          def update(f: A => A): F[Unit] =
            modify(a => (f(a), ()))
          def modify[B](f: A => (A, B)): F[B] =
            state.modify {
              case (a, updates, listeners) =>
                val (newA, result) = f(a)
                val newUpdates = updates + 1
                val newState = (newA, newUpdates, Map.empty[Token, Deferred[F, (A, Long)]])
                val action = listeners.toVector.traverse {
                  case (_, deferred) =>
                    F.start(deferred.complete(newA -> newUpdates))
                }

                newState -> (action *> result.pure[F])
            }.flatten

          def continuous: Stream[F, A] =
            Stream.repeatEval(get)

          def discrete: Stream[F, A] = {
            def go(id: Token, lastUpdate: Long): Stream[F, A] = {
              def getNext: F[(A, Long)] =
                Deferred[F, (A, Long)]
                  .flatMap { deferred =>
                    state.modify {
                      case s @ (a, updates, listeners) =>
                        if (updates != lastUpdate) s -> (a -> updates).pure[F]
                        else (a, updates, listeners + (id -> deferred)) -> deferred.get
                    }.flatten
                  }

              eval(getNext).flatMap { case (a, l) => emit(a) ++ go(id, l) }
            }

            def cleanup(id: Token): F[Unit] =
              state.update(s => s.copy(_3 = s._3 - id))

            bracket(F.delay(new Token))(
              id =>
                eval(state.get).flatMap {
                  case (a, l, _) => emit(a) ++ go(id, l)
              },
              id => cleanup(id)
            )
          }
        }
      }
<<<<<<< HEAD
=======
  }

  implicit def invariantInstance[F[_]: Functor]: Invariant[Signal[F, ?]] =
    new Invariant[Signal[F, ?]] {
      override def imap[A, B](fa: Signal[F, A])(f: A => B)(g: B => A): Signal[F, B] = fa.imap(f)(g)
    }
>>>>>>> b730f96d
}<|MERGE_RESOLUTION|>--- conflicted
+++ resolved
@@ -2,15 +2,9 @@
 package async
 package mutable
 
-<<<<<<< HEAD
-import cats.{Applicative, Functor}
+import cats.{Applicative, Functor, Invariant}
 import cats.effect.Concurrent
 import cats.effect.concurrent.{Deferred, Ref}
-=======
-import scala.concurrent.ExecutionContext
-import cats.{Applicative, Functor, Invariant}
-import cats.effect.Effect
->>>>>>> b730f96d
 import cats.implicits._
 import fs2.Stream._
 import fs2.internal.Token
@@ -136,13 +130,9 @@
           }
         }
       }
-<<<<<<< HEAD
-=======
-  }
 
   implicit def invariantInstance[F[_]: Functor]: Invariant[Signal[F, ?]] =
     new Invariant[Signal[F, ?]] {
       override def imap[A, B](fa: Signal[F, A])(f: A => B)(g: B => A): Signal[F, B] = fa.imap(f)(g)
     }
->>>>>>> b730f96d
 }