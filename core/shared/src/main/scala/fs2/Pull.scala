/*
 * Copyright (c) 2013 Functional Streams for Scala
 *
 * Permission is hereby granted, free of charge, to any person obtaining a copy of
 * this software and associated documentation files (the "Software"), to deal in
 * the Software without restriction, including without limitation the rights to
 * use, copy, modify, merge, publish, distribute, sublicense, and/or sell copies of
 * the Software, and to permit persons to whom the Software is furnished to do so,
 * subject to the following conditions:
 *
 * The above copyright notice and this permission notice shall be included in all
 * copies or substantial portions of the Software.
 *
 * THE SOFTWARE IS PROVIDED "AS IS", WITHOUT WARRANTY OF ANY KIND, EXPRESS OR
 * IMPLIED, INCLUDING BUT NOT LIMITED TO THE WARRANTIES OF MERCHANTABILITY, FITNESS
 * FOR A PARTICULAR PURPOSE AND NONINFRINGEMENT. IN NO EVENT SHALL THE AUTHORS OR
 * COPYRIGHT HOLDERS BE LIABLE FOR ANY CLAIM, DAMAGES OR OTHER LIABILITY, WHETHER
 * IN AN ACTION OF CONTRACT, TORT OR OTHERWISE, ARISING FROM, OUT OF OR IN
 * CONNECTION WITH THE SOFTWARE OR THE USE OR OTHER DEALINGS IN THE SOFTWARE.
 */

package fs2

import scala.annotation.{nowarn, tailrec}
import scala.concurrent.duration.FiniteDuration
import scala.util.control.NonFatal

import cats.{Eval => _, _}
import cats.effect.kernel._
import cats.syntax.all._

import fs2.internal._
import Resource.ExitCase
import Pull._

/** A purely functional data structure that describes a process. This process may evaluate actions
  * in an effect type F, emit any number of output values of type O (or None), and may a) terminate
  * with a single result of type R; or b) terminate abnormally by raising (inside the effect `F`) an
  * exception, or c) terminate because it was cancelled by another process, or d) not terminate.
  *
  * Like types from other effect libraries, pulls are pure and immutable values. They preserve
  * referential transparency.
  *
  * ===Chunking===
  *
  * The output values of a pull are emitted not one by one, but in chunks. A `Chunk` is an immutable
  * sequence with constant-time indexed lookup. For example, a pull `p: Pull[F, Byte, R]` internally
  * operates and emits `Chunk[Byte]` values, which can wrap unboxed byte arrays -- avoiding
  * boxing/unboxing costs. The `Pull` API provides mechanisms for working at both the chunk level
  * and the individual element level. Generally, working at the chunk level will result in better
  * performance but at the cost of more complex implementations
  *
  * A pull only emits non-empty chunks.
  *
  * However, chunks are not merely an operational matter of efficiency. Each pull is emitted from a
  * chunk atomically, which is to say, any errors or interruptions in a pull can only happen between
  * chunks, not within a chunk. For instance, if creating a new chunk of values fails (raises an
  * uncaught exception) while creating an intermediate value, then it fails to create the entire
  * chunk and previous values are discarded.
  *
  * ===Evaluation===
  *
  * Like other functional effect types (e.g. `cats.effect.IO`), a pull describes a _process_ or
  * _computation_. It is not a running process nor a handle for the result of a spawned, running
  * process, like `scala.concurrent.Future`.
  *
  * A pull can be converted to a stream and then compiled to an effectful value. For a `Pull[F, O,
  * Unit]`, the result of compilation is a combination, via the monad instance of `F`, of all the
  * actions in the effect `F` present in the pull. The result of that `F` action is the result of
  * combining the outputs emitted by the pull, in the order it emits them, using a _fold_ function.
  * Depending on that function, outputs may be collected into a list (or vector or array or ...),
  * combined together into a single value, or just discarded altogether (by _draining_ the pull).
  *
  * Compilation is pull-based, rather than push-based (hence the name of the datatype). It is the
  * compilation process itself, that determines when the evaluation of each single effect can
  * proceed or is held back. Effects and outputs later in the pull are not performed or emitted,
  * _unless and until_ the compilation calls for them.
  *
  * ===Resource scoping===
  *
  * The effects in a `Pull` may operate on resources, which must be retained during the execution of
  * the pull, may be shared by several pulls, and must be properly finalised when no longer needed,
  * regardless of whether the pull completed successfully or not. A pull tracks its resources using
  * '''scopes''', which register how many pulls are actively using each resource, and finalises
  * resources when no longer used.
  *
  * Some operations of the `Pull` API can be used to introduce new resource scopes, or resource
  * boundaries.
  *
  * ===Functional typeclasses===
  *
  * The `Pull` data structure is a "free" implementation of `Monad` and has an instance for
  * `cats.effect.kernel.Sync`.
  *
  * For any types `F[_]` and `O`, a `Pull[F, O, *]` holds the following laws:
  *
  *   - `pure >=> f == f`
  *   - `f >=> pure == f`
  *   - `(f >=> g) >=> h == f >=> (g >=> h)` where `f >=> g` is defined as `a => a flatMap f flatMap
  *     g`
  *   - `handleErrorWith(raiseError(e))(f) == f(e)`
  *
  * @tparam F[_]
  *   the type of effect that can be performed by this pull. An effect type of `Nothing`, also known
  *   in `fs2` by the alias `Pure`, indicates that this pull perform no effectful actions. _Note_:
  *   `Nothing` is a polykinded type, so it can also be applied as an argument to the type parameter
  *   `F[_]`.
  * @tparam O
  *   The outputs emitted by this Pull. An output type of `Nothing` means that this pull does not
  *   emit any outputs.
  * @tparam R
  *   The type of result returned by this Pull upon successful termination. An output type of
  *   `Nothing` indicates that this pull cannot terminate successfully: it may fail, be cancelled,
  *   or never terminate.
  */
sealed abstract class Pull[+F[_], +O, +R] {

  /** Applies the result of this pull to `f` and returns the result.
    *
    * This method returns a new composed pull, which will do as follows:
    *
    *   - If `this` pull succeeds with a result `r` of type R, the `f` function is applied to `r`,
    *     to build a new pull `f(r)`, and the result pull starts running that new pull. The composed
    *     pull will terminate (or not) just as the new pull `f(r)` does.
    *   - If `this` pull fails or is interrupted, then the composed pull terminates with that same
    *     failure or interruption.
    *   - If evaluating `f(r)` to build the pull throws an exception, the result is a pull that
    *     fails with that exception.
    *
    * The composed pull emits all outputs emitted by `this` pull, and if successful will start
    * emitting the outputs from the generated pull.
    *
    * This operation does not modify resource scope boundaries. The generated `post` pull starts
    * running on the same scope in which `this` pull ended, and the composed pull will end on the
    * same scope in which `post` pull does.
    */
  def flatMap[F2[x] >: F[x], O2 >: O, R2](f: R => Pull[F2, O2, R2]): Pull[F2, O2, R2] =
    new Bind[F2, O2, R, R2](this) {
      def cont(e: Terminal[R]): Pull[F2, O2, R2] =
        e match {
          case Succeeded(r) =>
            try f(r)
            catch { case NonFatal(e) => Fail(e) }
          case res @ Interrupted(_, _) => res
          case res @ Fail(_)           => res
        }
    }

  /** Lazily appends the given `post` pull, to be run after `this` pull.
    *
    *   - If `this` pull succeeds, then its result is discarded, the `post` pull is built, and
    *     starts running. The result of `post` is the result of the composed pull.
    *
    *   - If `this` pull raises an error or is interrupted, the `post` argument is not evaluated and
    *     the composed pull ends just as `this` pull did.
    *
    * In both cases, the effectful actions and outputs of the appended pull consists of those
    * outputs and actions from the first pull, followed by those from the `post` pull, in the same
    * order as they would come out of each pull.
    *
    * Since the `post` argument is lazy, this method can be used to build lazy pulls, which are not
    * built in memory until after the prefix has run. This allows defining pulls recursively.
    *
    * This operation does not add or remove any resource scope boundaries. The `post` pull runs on
    * the same scope in which `this` pull ended. The composed pull ends on whatever scope the `post`
    * pull does.
    *
    * This is equivalent to `.flatMap(_ => post)`
    */
  def >>[F2[x] >: F[x], O2 >: O, S](post: => Pull[F2, O2, S]): Pull[F2, O2, S] =
    new Bind[F2, O2, R, S](this) {
      def cont(r: Terminal[R]): Pull[F2, O2, S] =
        r match {
          case _: Succeeded[_] => post
          case r: Interrupted  => r
          case r: Fail         => r
        }
    }

  /** Allows to recover from any error raised by the evaluation of this pull. This method returns a
    * composed pull with the following semantics:
    *   - If an error occurs, the supplied function is used to build a new handler pull, and it
    *     starts running it. However, the pull cannot be resumed from the point at which the error
    *     arose.
    *   - If no error is raised, the resulting pull just does what `this` pull does.
    */
  def handleErrorWith[F2[x] >: F[x], O2 >: O, R2 >: R](
      handler: Throwable => Pull[F2, O2, R2]
  ): Pull[F2, O2, R2] =
    new Bind[F2, O2, R2, R2](this) {
      def cont(term: Terminal[R2]): Pull[F2, O2, R2] =
        term match {
          case Fail(e) =>
            try handler(e)
            catch { case NonFatal(e) => Fail(e) }
          case other => other
        }
    }

  /** Run `post` after `this`, regardless of errors during `this`:
    *
    *   - If `this` pull terminates successfully, then its result is discarded and the `post` pull
    *     is run. However the `post` pull ends, be it in success, error, interruption, is how the
    *     combined pull ends.
    *
    *   - If `this` pull fails, the `post` pull is run next. If the `post` pull ends, fails, or is
    *     interrupted, that is how the combined pull ends. However, if the `post` pull succeeds,
    *     then the combined `onComplete` pull fails again with the error that was raised from `this`
    *     pull.
    *
    *   - If `this` pull is interrupted, then the `post` pull is never run and the combined pull
    *     ends with that same interruption.
    */
  def onComplete[F2[x] >: F[x], O2 >: O, R2](post: => Pull[F2, O2, R2]): Pull[F2, O2, R2] =
    handleErrorWith(e => post >> Fail(e)) >> post

  /** Short-hand for `(this: Pull[F2, P, S])`. Used to assist with type inference. */
  def covaryAll[F2[x] >: F[x], O2 >: O, R2 >: R]: Pull[F2, O2, R2] = this

  /** Short-hand for `(this: Pull[F2, O, R])`. Used to assist with type inference. */
  def covary[F2[x] >: F[x]]: Pull[F2, O, R] = this

  /** Short-hand for `(this: Pull[F, O2, R])`. Used to assist with type inference. */
  def covaryOutput[O2 >: O]: Pull[F, O2, R] = this

  /** Short-hand for `(this: Pull[F, O, R2])`. Used to assist with type inference. */
  def covaryResult[R2 >: R]: Pull[F, O, R2] = this

  /** Returns a pull with the result wrapped in `Right`, or an error wrapped in `Left` if the pull
    * has raised an error. If `this` pull is interrupted, the attempted pull ends the same way.
    */
  def attempt: Pull[F, O, Either[Throwable, R]] =
    map(r => Right(r)).handleErrorWith(t => Succeeded(Left(t)))

  /** Maps the result of this pull with the `f` mapping function.
    *
    * If `this` pull ends in success with a result `r`, then the function `f` is applied to its
    * result `r`, and the image `f(r)` is the result of the mapped pull. However, if the evaluation
    * of `f(r)` throws an error, the mapped pull fails with that error.
    *
    * Note: for some simple cases of Pull, the `map` function may be eagerly applied, or discarded,
    * _before_ the pull starts being run.
    *
    * If `this` pull terminates abnormally, so does the mapped pull.
    */
  def map[S](f: R => S): Pull[F, O, S] =
    new Bind[F, O, R, S](this) {
      def cont(r: Terminal[R]) = r.map(f)
    }

  /** Discards the result of this pull.
    *
    * If `this` pull ends in success, its result is discarded and the _voided_ pull returns the unit
    * `()` value. Otherwise, the voided pull just does the same as `this` pull does.
    *
    * Alias for `this.map(_ => () )`.
    */
  def void: Pull[F, O, Unit] = as(())

  /** Replaces the result of this pull with the given constant value. If `this` pull succeeds, then
    * its result is discarded and the resulting pull succeeds with the `s` value as its result.
    * Otherwise, if `this` pull fails or is interrupted, then the result pull ends the same way.
    *
    * Alias for `_.map(_ => o2)`.
    *
    * @tparam S
    *   The type of the constant,
    * @param s
    *   The new result value of the pull
    */
  def as[S](s: S): Pull[F, O, S] = map(_ => s)
}

object Pull extends PullLowPriority {

  implicit final class StreamPullOps[F[_], O](private val self: Pull[F, O, Unit]) extends AnyVal {

    /** Interprets this pull to produce a stream. This method introduces a resource scope, to ensure
      * any resources acquired by this pull are released in due course, even if the resulting stream
      * does not terminate successfully.
      *
      * May only be called on pulls which return a `Unit` result type. Use `p.void.stream` to
      * explicitly ignore the result type of the pull.
      */
    def stream: Stream[F, O] = new Stream(Pull.scope(self))

    /** Interpret this `Pull` to produce a `Stream` without introducing a scope.
      *
      * Only use this if you know a scope is not needed. Scope introduction is
      *
      * generally harmless and the risk of not introducing a scope is a memory leak in streams that
      * otherwise would execute in constant memory.
      *
      * May only be called on pulls whose result type is `Unit`. Use `p.void.stream` to explicitly
      * ignore the result of a pull.
      */
    def streamNoScope: Stream[F, O] = new Stream(self)
  }

  private[this] val unit: Terminal[Unit] = Succeeded(())

  /** A pull that performs no effects, emits no outputs, and always terminates successfully with a
    * unit result.
    */
  val done: Pull[Pure, INothing, Unit] = unit

  /** Creates an pull that performs no effects, emits no outputs, and terminates successfully with
    * the supplied value as its result.
    */
  def pure[F[_], R](r: R): Pull[F, INothing, R] = Succeeded(r)

  /** Lifts a throwable error into an atomic pull that emits no outputs and fails with the given
    * error, without any result.
    *
    * The `F` type must be explicitly provided (e.g., via `raiseError[IO]` or
    * `raiseError[Fallible]`).
    */
  @nowarn("cat=unused-params")
  def raiseError[F[_]: RaiseThrowable](err: Throwable): Pull[F, INothing, INothing] = Fail(err)

  /** Creates a pull that evaluates the supplied effect `fr`, emits no outputs, and terminates with
    * the result of the effect. If the `fr` effect fails with an error, the new pull fails with that
    * error.
    */
  def eval[F[_], R](fr: F[R]): Pull[F, INothing, R] = Eval[F, R](fr)

  /** Creates a pull that waits for the duration `d` */
  def sleep[F[_]](d: FiniteDuration)(implicit t: Temporal[F]): Pull[F, INothing, Unit] =
    Pull.eval(t.sleep(d))

  /** Lifts the given output value `O` into a pull that performs no effects, emits that single
    * output in a singleton chunk, and always terminates successfully with a unit result.
    *
    * _Note_: using singleton chunks is not efficient. If possible, use the chunk-based `output`
    * method instead.
    */
  def output1[F[x] >: Pure[x], O](o: O): Pull[F, O, Unit] = Output(Chunk.singleton(o))

  /** Lifts the given optional value `O` into a pull that performs no effects, emits the content of
    * that option, and always terminates successfully with a unit result.
    */
  def outputOption1[F[x] >: Pure[x], O](opt: Option[O]): Pull[Pure, O, Unit] =
    opt.map(output1).getOrElse(done)

  /** Creates a pull that emits the elements of the given chunk. The new pull performs no effects
    * and terminates successfully with a unit result.
    */
  def output[F[x] >: Pure[x], O](os: Chunk[O]): Pull[Pure, O, Unit] =
    if (os.isEmpty) Pull.done else Output[O](os)

  private[fs2] def acquire[F[_], R](
      resource: F[R],
      release: (R, ExitCase) => F[Unit]
  ): Pull[F, INothing, R] =
    Acquire(resource, release, cancelable = false)

  private[fs2] def acquireCancelable[F[_], R](
      resource: Poll[F] => F[R],
      release: (R, ExitCase) => F[Unit]
  )(implicit F: MonadCancel[F, _]): Pull[F, INothing, R] =
    Acquire(F.uncancelable(resource), release, cancelable = true)

  /** Like [[eval]] but if the effectful value fails, the exception is returned in a `Left` instead
    * of failing the pull.
    */
  def attemptEval[F[_], R](fr: F[R]): Pull[F, INothing, Either[Throwable, R]] =
    Eval[F, R](fr)
      .map(r => Right(r): Either[Throwable, R])
      .handleErrorWith(t => Succeeded[Either[Throwable, R]](Left(t)))

  def bracketCase[F[_], O, A, B](
      acquire: Pull[F, O, A],
      use: A => Pull[F, O, B],
      release: (A, ExitCase) => Pull[F, O, Unit]
  ): Pull[F, O, B] =
    acquire.flatMap { a =>
      val used =
        try use(a)
        catch { case NonFatal(t) => Fail(t) }
      transformWith(used) { result =>
        val exitCase: ExitCase = result match {
          case Succeeded(_)      => ExitCase.Succeeded
          case Fail(err)         => ExitCase.Errored(err)
          case Interrupted(_, _) => ExitCase.Canceled
        }

        transformWith(release(a, exitCase)) {
          case Fail(t2) =>
            result match {
              case Fail(tres) => Fail(CompositeFailure(tres, t2))
              case result     => result
            }
          case _ => result
        }
      }
    }

  /** Extends the scope of the currently open resources to the specified stream, preventing them
    * from being finalized until after `s` completes execution, even if the returned pull is
    * converted to a stream, compiled, and evaluated before `s` is compiled and evaluated.
    */
  def extendScopeTo[F[_], O](
      s: Stream[F, O]
  )(implicit F: MonadError[F, Throwable]): Pull[F, INothing, Stream[F, O]] =
    for {
      scope <- Pull.getScope[F]
      lease <- Pull.eval(scope.lease)
    } yield s.onFinalize(lease.cancel.redeemWith(F.raiseError(_), _ => F.unit))

  /** Repeatedly uses the output of the pull as input for the next step of the pull. Halts when a
    * step terminates with `None` or `Pull.raiseError`.
    */
  def loop[F[_], O, R](f: R => Pull[F, O, Option[R]]): R => Pull[F, O, Unit] =
    (r: R) =>
      f(r).flatMap {
        case None    => Pull.done
        case Some(s) => loop(f)(s)
      }

  /** Intantiates with a state. Repeatedly uses the left value of the result of the pull as input
    * for the next step. The Pull terminates when a step terminates with `Right` or
    * `Pull.raiseError`.
    */
  def loopEither[F[_], O, S, R](f: S => Pull[F, O, Either[S, R]]): S => Pull[F, O, R] =
    (s: S) =>
      f(s).flatMap {
        case Left(ns) => loopEither(f)(ns)
        case Right(r) => Pull.pure(r)
      }

  private[fs2] def fail[F[_]](err: Throwable): Pull[F, INothing, INothing] = Fail(err)

  final class PartiallyAppliedFromEither[F[_]] {
    def apply[A](either: Either[Throwable, A])(implicit ev: RaiseThrowable[F]): Pull[F, A, Unit] =
      either.fold(raiseError[F], output1)
  }

  /** Lifts an Either[Throwable, A] to an effectful Pull[F, A, Unit].
    *
    * @example
    *   {{{ scala> import cats.effect.SyncIO, scala.util.Try scala>
    *   Pull.fromEither[SyncIO](Right(42)).stream.compile.toList.unsafeRunSync() res0: List[Int] =
    *   List(42) scala> Try(Pull.fromEither[SyncIO](Left(new
    *   RuntimeException)).stream.compile.toList.unsafeRunSync()) res1: Try[List[INothing]] =
    *   Failure(java.lang.RuntimeException) }}}
    */
  def fromEither[F[x]] = new PartiallyAppliedFromEither[F]

  /** Gets the current scope, allowing manual leasing or interruption. This is a low-level method
    * and generally should not be used by user code.
    */
  private[fs2] def getScope[F[_]]: Pull[F, INothing, Scope[F]] = GetScope[F]()

  /** Returns a pull that evaluates the supplied by-name each time the pull is used, allowing use of
    * a mutable value in pull computations.
    */
  def suspend[F[x] >: Pure[x], O, R](p: => Pull[F, O, R]): Pull[F, O, R] =
    new Bind[F, O, Unit, R](unit) {
      def cont(r: Terminal[Unit]): Pull[F, O, R] = p
    }

  /** An abstraction for writing `Pull` computations that can timeout while reading from a `Stream`.
    *
    * A `Pull.Timed` is not created or intepreted directly, but by calling [[Stream.ToPull.timed]].
    *
    * {{{
    * yourStream.pull.timed(tp => ...).stream
    * }}}
    *
    * The argument to `timed` is a `Pull.Timed[F, O] => Pull[F, O2, R]` function, which describes
    * the pulling logic and is often recursive, with shape:
    *
    * {{{
    * def go(timedPull: Pull.Timed[F, A]): Pull[F, B, Unit] =
    *   timedPull.uncons.flatMap {
    *     case Some((Right(chunk), next)) => doSomething >> go(next)
    *     case Some((Left(_), next)) => doSomethingElse >> go(next)
    *     case None => Pull.done
    *   }
    * }}}
    *
    * Where `doSomething` and `doSomethingElse` are `Pull` computations such as `Pull.output`, in
    * addition to `Pull.Timed.timeout`.
    *
    * See below for detailed descriptions of `timeout` and `uncons`, and look at the
    * [[Stream.ToPull.timed]] scaladoc for an example of usage.
    */
  trait Timed[F[_], O] {
    type Timeout

    /** Waits for either a chunk of elements to be available in the source stream, or a timeout to
      * trigger. Whichever happens first is provided as the resource of the returned pull, alongside
      * a new timed pull that can be used for awaiting again. A `None` is returned as the resource
      * of the pull upon reaching the end of the stream.
      *
      * Receiving a timeout is not a fatal event: the evaluation of the current chunk is not
      * interrupted, and the next timed pull is still returned for further iteration. The lifetime
      * of timeouts is handled by explicit calls to the `timeout` method: `uncons` does not start,
      * restart or cancel any timeouts.
      *
      * Note that the type of timeouts is existential in `Pull.Timed` (hidden, basically) so you
      * cannot do anything on it except for pattern matching, which is best done as a `Left(_)`
      * case.
      */
    def uncons: Pull[F, INothing, Option[(Either[Timeout, Chunk[O]], Pull.Timed[F, O])]]

    /** Asynchronously starts a timeout that will be received by `uncons` after `t`, and immediately
      * returns.
      *
      * Timeouts are resettable: if `timeout` executes whilst a previous timeout is pending, it will
      * cancel it before starting the new one, so that there is at most one timeout in flight at any
      * given time. The implementation guards against stale timeouts: after resetting a timeout, a
      * subsequent `uncons` is guaranteed to never receive an old one.
      *
      * Timeouts can be reset to any `t`, longer or shorter than the previous timeout, but a
      * duration of 0 is treated specially, in that it will cancel a pending timeout but not start a
      * new one.
      *
      * Note: the very first execution of `timeout` does not start running until the first call to
      * `uncons`, but subsequent calls proceed independently after that.
      */
    def timeout(t: FiniteDuration): Pull[F, INothing, Unit]
  }

  /** `Sync` instance for `Pull`. */
  implicit def syncInstance[F[_]: Sync, O]: Sync[Pull[F, O, *]] =
    new PullSyncInstance[F, O]

  /** `FunctionK` instance for `F ~> Pull[F, INothing, *]`
    *
    * @example
    *   {{{ scala> import cats.Id scala>
    *   Pull.functionKInstance[Id](42).flatMap(Pull.output1).stream.compile.toList res0:
    *   cats.Id[List[Int]] = List(42) }}}
    */
  implicit def functionKInstance[F[_]]: F ~> Pull[F, INothing, *] =
    new (F ~> Pull[F, INothing, *]) {
      def apply[X](fx: F[X]) = Pull.eval(fx)
    }

  /* Implementation notes:
   *
   * A Pull can be one of the following:
   *  - A Terminal - the end result of pulling. This may have ended in:
   *    - Succeeded with a result of type R.
   *    - Failed with an exception
   *    - Interrupted from another thread with a known `scopeId`
   *
   *  - A Bind, that binds a first computation(another Pull) with a method to _continue_
   *    the computation from the result of the first one `step`.
   *
   *  - A single Action, which can be one of following:
   *
   *    - Eval (or lift) an effectful operation of type `F[R]`
   *    - Output some values of type O.
   *    - Acquire a new resource and add its cleanup to the current scope.
   *    - Open, Close, or Access to the resource scope.
   *    - side-Step or fork to a different computation
   */

  /* A Terminal indicates how a pull evaluation ended.
   * A pull may have succeeded with a result, failed with an exception,
   * or interrupted from another concurrent pull.
   */
  private sealed abstract class Terminal[+R]
      extends Pull[Pure, INothing, R]
      with ViewL[Pure, INothing]

  private final case class Succeeded[+R](r: R) extends Terminal[R] {
    override def map[R2](f: R => R2): Terminal[R2] =
      try Succeeded(f(r))
      catch { case NonFatal(err) => Fail(err) }
  }

  private final case class Fail(error: Throwable) extends Terminal[INothing] {
    override def map[R](f: INothing => R): Terminal[R] = this
  }

  /** Signals that pull evaluation was interrupted.
    *
    * @param context
    *   Any user specific context that needs to be captured during interruption for eventual resume
    *   of the operation.
    *
    * @param deferredError
    *   Any errors, accumulated during resume of the interruption. Instead throwing errors
    *   immediately during interruption, signalling of the errors may be deferred until the
    *   Interruption resumes.
    */
  private final case class Interrupted(context: Unique.Token, deferredError: Option[Throwable])
      extends Terminal[INothing] {
    override def map[R](f: INothing => R): Terminal[R] = this
  }

  private sealed trait ContP[-Y, +F[_], +O, +X] extends (Terminal[Y] => Pull[F, O, X]) {
    def apply(r: Terminal[Y]): Pull[F, O, X] = cont(r)
    protected def cont(r: Terminal[Y]): Pull[F, O, X]
  }

  private object IdContP extends ContP[Unit, Pure, INothing, Unit] {
    def cont(r: Terminal[Unit]): Pull[Pure, INothing, Unit] = r
  }

  private abstract class Bind[+F[_], +O, X, +R](val step: Pull[F, O, X])
      extends Pull[F, O, R]
      with ContP[X, F, O, R] {
    def cont(r: Terminal[X]): Pull[F, O, R]
    def delegate: Bind[F, O, X, R] = this
  }

  /* Unrolled view of a `Pull` structure. */
  private sealed trait ViewL[+F[_], +O]

  // This class is not created by the combinators in the public Pull API, only during compilation
  private class DelegateBind[F[_], O, Y](
      step: Pull[F, O, Y],
      override val delegate: Bind[F, O, Y, Unit]
  ) extends Bind[F, O, Y, Unit](step) {
    def cont(yr: Terminal[Y]): Pull[F, O, Unit] = delegate.cont(yr)
  }

  private def bindView[F[_], O, Y](
      fmoc: Pull[F, O, Unit],
      view: Cont[Unit, F, O]
  ): Pull[F, O, Unit] =
    view match {
      case IdContP => fmoc
      case bv: Bind[F, O, Unit, Unit] =>
        fmoc match {
          case r: Terminal[Unit] =>
            try bv(r)
            catch { case NonFatal(e) => Fail(e) }
          case _ => new DelegateBind[F, O, Unit](fmoc, bv.delegate)
        }
      case _ =>
        new Bind[F, O, Unit, Unit](fmoc) {
          def cont(r: Terminal[Unit]) = view(r)
        }
    }

  // This class is not created by combinators in public Pull API, only during compilation
  private class BindBind[F[_], O, X, Y](
      step: Pull[F, O, X],
      val bb: Bind[F, O, X, Y],
      val del: Bind[F, O, Y, Unit]
  ) extends Bind[F, O, X, Unit](step) {
    def cont(tx: Terminal[X]): Pull[F, O, Unit] =
      try bindBindAux(this, tx)
      catch { case NonFatal(e) => Fail(e) }
  }

  @tailrec @nowarn("cat=unchecked")
  private def bindBindAux[F[_], O, X, Y](
      bibi: BindBind[F, O, X, Y],
      tx: Terminal[X]
  ): Pull[F, O, Unit] = {
    val py: Pull[F, O, Y] = bibi.bb.cont(tx)
    py match {
      case ty: Terminal[_] =>
        bibi.del match {
          case cici: BindBind[F, O, r, Y] =>
            bindBindAux[F, O, r, Y](cici, ty)
          case _ => bibi.del.cont(ty)
        }
      case x => new DelegateBind(x, bibi.del)
    }
  }

  /* An action is an instruction that can perform effects in `F`
   * to generate by-product outputs of type `O`.
   *
   * Each operation also generates an output of type `R` that is used
   * as control information for the rest of the interpretation or compilation.
   */
  private abstract class Action[+F[_], +O, +R] extends Pull[F, O, R] with ViewL[F, O]

  /* An action that emits a non-empty chunk of outputs. */
  private final case class Output[+O](values: Chunk[O]) extends Action[Pure, O, Unit]

  /* A translation point, that wraps an inner stream written in another effect. */
  private final case class Translate[G[_], F[_], +O](
      stream: Pull[G, O, Unit],
      fk: G ~> F
  ) extends Action[F, O, Unit]

  private final case class FlatMapOutput[+F[_], O, +P](
      stream: Pull[F, O, Unit],
      fun: O => Pull[F, P, Unit]
  ) extends Action[F, P, Unit]

  /* Steps through the given inner stream, until the first `Output` is reached.
   * It returns the possible `uncons`.
   * Yields to head in form of chunk, then id of the scope that was active
   * after step evaluated and tail of the `stream`.
   *
   * @param stream             Stream to step
   */
  private final case class Uncons[+F[_], +O](stream: Pull[F, O, Unit])
      extends Action[Pure, INothing, Option[(Chunk[O], Pull[F, O, Unit])]]

  /** Steps through the stream, providing a `stepLeg`. Yields to head in form of chunk, then id of
    * the scope that was active after step evaluated and tail of the `stream`.
    *
    * @param stream
    *   Stream to step
    * @param scopeId
    *   scope has to be changed before this step is evaluated, id of the scope must be supplied
    */
  private final case class StepLeg[+F[_], +O](stream: Pull[F, O, Unit], scope: Unique.Token)
      extends Action[Pure, INothing, Option[Stream.StepLeg[F, O]]]

  /* The `AlgEffect` trait is for operations on the `F` effect that create no `O` output. */
  private sealed abstract class AlgEffect[+F[_], R] extends Action[F, INothing, R]

  private final case class Eval[+F[_], R](value: F[R]) extends AlgEffect[F, R]

  private final case class Acquire[+F[_], R](
      resource: F[R],
      release: (R, ExitCase) => F[Unit],
      cancelable: Boolean
  ) extends AlgEffect[F, R]

  private final case class InScope[+F[_], +O](
      stream: Pull[F, O, Unit],
      useInterruption: Boolean
  ) extends Action[F, O, Unit]

  private final case class InterruptWhen[+F[_]](haltOnSignal: F[Either[Throwable, Unit]])
      extends AlgEffect[F, Unit]

  // `InterruptedScope` contains id of the scope currently being interrupted
  // together with any errors accumulated during interruption process
  private abstract class CloseScope extends AlgEffect[Pure, Unit] {
    def scopeId: Unique.Token
    def interruption: Option[Interrupted]
    def exitCase: ExitCase
  }

  private final case class SucceedScope(scopeId: Unique.Token) extends CloseScope {
    def exitCase: ExitCase = ExitCase.Succeeded
    def interruption: Option[Interrupted] = None
  }

  private final case class CanceledScope(scopeId: Unique.Token, inter: Interrupted)
      extends CloseScope {
    def exitCase: ExitCase = ExitCase.Canceled
    def interruption: Option[Interrupted] = Some(inter)
  }

  private final case class FailedScope(scopeId: Unique.Token, err: Throwable) extends CloseScope {
    def exitCase: ExitCase = ExitCase.Errored(err)
    def interruption: Option[Interrupted] = None
  }

  private final case class GetScope[F[_]]() extends AlgEffect[Pure, Scope[F]]

  private[fs2] def stepLeg[F[_], O](
      leg: Stream.StepLeg[F, O]
  ): Pull[F, Nothing, Option[Stream.StepLeg[F, O]]] =
    StepLeg[F, O](leg.next, leg.scopeId)

  /** Wraps supplied pull in new scope, that will be opened before this pull is evaluated and closed
    * once this pull either finishes its evaluation or when it fails.
    */
  private[fs2] def scope[F[_], O](s: Pull[F, O, Unit]): Pull[F, O, Unit] = InScope(s, false)

  /** Like `scope` but allows this scope to be interrupted. Note that this may fail with
    * `Interrupted` when interruption occurred
    */
  private[fs2] def interruptScope[F[_], O](s: Pull[F, O, Unit]): Pull[F, O, Unit] = InScope(s, true)

  private[fs2] def interruptWhen[F[_], O](
      haltOnSignal: F[Either[Throwable, Unit]]
  ): Pull[F, O, Unit] = InterruptWhen(haltOnSignal)

  /* Pull transformation that takes the given stream (pull), unrolls it until it either:
   * - Reaches the end of the stream, and returns None; or
   * - Reaches an Output action, and emits Some pair with
   *   the non-empty chunk of values and the rest of the stream.
   */
  private[fs2] def uncons[F[_], O](
      s: Pull[F, O, Unit]
  ): Pull[F, INothing, Option[(Chunk[O], Pull[F, O, Unit])]] =
    Uncons(s)

  private type Cont[-Y, +G[_], +X] = Terminal[Y] => Pull[G, X, Unit]

  private[this] type Nought[A] = Any

  /* Left-folds the output of a stream in to a single value of type `B`.
   *
   * === Interruption ===
   *
   * Interruption of the stream is implemented cooperatively between `Pull` and `Scope`.
   * Unlike interruption of an `F[_]: MonadCancelThrow` type (e.g. `IO`), stream interruption
   * needs to find the recovery point where stream evaluation continues.
   */
  private[fs2] def compile[F[_], O, B](
      stream: Pull[F, O, Unit],
      initScope: Scope[F],
      extendLastTopLevelScope: Boolean,
      init: B
  )(foldChunk: (B, Chunk[O]) => B)(implicit
      F: MonadError[F, Throwable]
  ): F[B] = {
    var contP: ContP[INothing, Nought, Any, Unit] = null

    @tailrec
    def viewL[G[_], X](free: Pull[G, X, Unit]): ViewL[G, X] =
      free match {
        case e: Action[G, X, Unit] =>
          contP = IdContP
          e
        case b: Bind[G, X, y, Unit] =>
          b.step match {
            case c: Bind[G, X, x, _] =>
              viewL(new BindBind[G, X, x, y](c.step, c.delegate, b.delegate))
            case e: Action[G, X, y2] =>
              contP = b.delegate
              e
            case r: Terminal[_] => viewL(b.cont(r))
          }
        case r: Terminal[Unit] => r
      }

    /* Inject interruption to the tail used in `flatMap`. Assures that close of the scope
     * is invoked if at the flatMap tail, otherwise switches evaluation to `interrupted` path. */
    def interruptBoundary[G[_], X](
        stream: Pull[G, X, Unit],
        interruption: Interrupted
    ): Pull[G, X, Unit] =
      viewL(stream) match {
        case action: Action[G, X, y] =>
          val view = contP.asInstanceOf[Cont[y, G, X]]
          action match {
            case cs: CloseScope =>
              // Inner scope is getting closed b/c a parent was interrupted
              val cl: Pull[G, X, Unit] = CanceledScope(cs.scopeId, interruption)
              transformWith(cl)(view)
            case _ =>
              // all other cases insert interruption cause
              view(interruption)
          }
        case interrupted: Interrupted => interrupted // impossible
        case _: Succeeded[_]          => interruption
        case failed: Fail =>
          val mixed = CompositeFailure
            .fromList(interruption.deferredError.toList :+ failed.error)
            .getOrElse(failed.error)
          Fail(mixed)

      }

    trait Run[G[_], X, End] {
      def done(scope: Scope[F]): End
      def out(head: Chunk[X], scope: Scope[F], tail: Pull[G, X, Unit]): End
      def interrupted(inter: Interrupted): End
      def fail(e: Throwable): End
    }

    def go[G[_], X, End](
        scope: Scope[F],
        extendedTopLevelScope: Option[Scope[F]],
        translation: G ~> F,
        runner: Run[G, X, F[End]],
        stream: Pull[G, X, Unit]
    ): F[End] = {

      def interruptGuard(scope: Scope[F], view: Cont[INothing, G, X])(next: => F[End]): F[End] =
        scope.isInterrupted.flatMap {
          case None => next
          case Some(outcome) =>
            val result = outcome match {
              case Outcome.Errored(err)       => Fail(err)
              case Outcome.Canceled()         => Interrupted(scope.id, None)
              case Outcome.Succeeded(scopeId) => Interrupted(scopeId, None)
            }
            go(scope, extendedTopLevelScope, translation, runner, view(result))
        }

      def goErr(err: Throwable, view: Cont[Nothing, G, X]): F[End] =
        go(scope, extendedTopLevelScope, translation, runner, view(Fail(err)))

      class ViewRunner(val view: Cont[Unit, G, X]) extends Run[G, X, F[End]] {
        private val prevRunner = runner

        def done(doneScope: Scope[F]): F[End] =
          go(doneScope, extendedTopLevelScope, translation, prevRunner, view(unit))

        def out(head: Chunk[X], scope: Scope[F], tail: Pull[G, X, Unit]): F[End] = {
          @tailrec
          def outLoop(acc: Pull[G, X, Unit], pred: Run[G, X, F[End]]): F[End] =
            // bit of an ugly hack to avoid a stack overflow when these accummulate
            pred match {
              case vrun: ViewRunner => outLoop(bindView(acc, vrun.view), vrun.prevRunner)
              case _                => pred.out(head, scope, acc)
            }
          outLoop(tail, this)
        }

        def interrupted(inter: Interrupted): F[End] =
          go(scope, extendedTopLevelScope, translation, prevRunner, view(inter))

        def fail(e: Throwable): F[End] = goErr(e, view)
      }

      abstract class StepRunR[Y, S](view: Cont[Option[S], G, X]) extends Run[G, Y, F[End]] {
        def done(scope: Scope[F]): F[End] =
          interruptGuard(scope, view) {
            go(scope, extendedTopLevelScope, translation, runner, view(Succeeded(None)))
          }

        def interrupted(inter: Interrupted): F[End] =
          go(scope, extendedTopLevelScope, translation, runner, view(inter))

        def fail(e: Throwable): F[End] = goErr(e, view)
      }

      class UnconsRunR[Y](view: Cont[Option[(Chunk[Y], Pull[G, Y, Unit])], G, X])
          extends StepRunR[Y, (Chunk[Y], Pull[G, Y, Unit])](view) {

        def out(head: Chunk[Y], outScope: Scope[F], tail: Pull[G, Y, Unit]): F[End] =
          // For a Uncons, we continue in same Scope at which we ended compilation of inner stream
          interruptGuard(outScope, view) {
            val result = Succeeded(Some((head, tail)))
            go(outScope, extendedTopLevelScope, translation, runner, view(result))
          }
      }

      class StepLegRunR[Y](view: Cont[Option[Stream.StepLeg[G, Y]], G, X])
          extends StepRunR[Y, Stream.StepLeg[G, Y]](view) {

        def out(head: Chunk[Y], outScope: Scope[F], tail: Pull[G, Y, Unit]): F[End] =
          // StepLeg: we shift back to the scope at which we were
          // before we started to interpret the Leg's inner stream.
          interruptGuard(scope, view) {
            val result = Succeeded(Some(new Stream.StepLeg(head, outScope.id, tail)))
            go(scope, extendedTopLevelScope, translation, runner, view(result))
          }
      }

      def goFlatMapOut[Y](fmout: FlatMapOutput[G, Y, X], view: Cont[Unit, G, X]): F[End] =
        // The F.unit is needed because otherwise an stack overflow occurs.
        F.unit >>
          go(scope, extendedTopLevelScope, translation, new FlatMapR(view, fmout.fun), fmout.stream)

      class FlatMapR[Y](view: Cont[Unit, G, X], fun: Y => Pull[G, X, Unit])
          extends Run[G, Y, F[End]] {
        private[this] def unconsed(chunk: Chunk[Y], tail: Pull[G, Y, Unit]): Pull[G, X, Unit] =
          if (chunk.size == 1 && tail.isInstanceOf[Succeeded[_]])
            // nb: If tl is Pure, there's no need to propagate flatMap through the tail. Hence, we
            // check if hd has only a single element, and if so, process it directly instead of folding.
            // This allows recursive infinite streams of the form `def s: Stream[Pure,O] = Stream(o).flatMap { _ => s }`
            try fun(chunk(0))
            catch { case NonFatal(e) => Fail(e) }
          else {
            def go(idx: Int): Pull[G, X, Unit] =
              if (idx == chunk.size)
                FlatMapOutput[G, Y, X](tail, fun)
              else {
                try transformWith(fun(chunk(idx))) {
                  case Succeeded(_) => go(idx + 1)
                  case Fail(err)    => Fail(err)
                  case interruption @ Interrupted(_, _) =>
                    FlatMapOutput[G, Y, X](interruptBoundary(tail, interruption), fun)
                } catch { case NonFatal(e) => Fail(e) }
              }

            go(0)
          }

        def done(scope: Scope[F]): F[End] =
          interruptGuard(scope, view) {
            go(scope, extendedTopLevelScope, translation, runner, view(unit))
          }

        def out(head: Chunk[Y], outScope: Scope[F], tail: Pull[G, Y, Unit]): F[End] = {
          val next = bindView(unconsed(head, tail), view)
          go(outScope, extendedTopLevelScope, translation, runner, next)
        }

        def interrupted(inter: Interrupted): F[End] =
          go(scope, extendedTopLevelScope, translation, runner, view(inter))

        def fail(e: Throwable): F[End] = goErr(e, view)
      }

      def goEval[V](eval: Eval[G, V], view: Cont[V, G, X]): F[End] =
        scope.interruptibleEval(translation(eval.value)).flatMap { eitherOutcome =>
          val result = eitherOutcome match {
            case Right(r)                       => Succeeded(r)
            case Left(Outcome.Errored(err))     => Fail(err)
            case Left(Outcome.Canceled())       => Interrupted(scope.id, None)
            case Left(Outcome.Succeeded(token)) => Interrupted(token, None)
          }
          go(scope, extendedTopLevelScope, translation, runner, view(result))
        }

      def goAcquire[R](acquire: Acquire[G, R], view: Cont[R, G, X]): F[End] = {
        val onScope = scope.acquireResource[R](
          poll =>
            if (acquire.cancelable) poll(translation(acquire.resource))
            else translation(acquire.resource),
          (resource, exit) => translation(acquire.release(resource, exit))
        )
        val cont = onScope.flatMap { outcome =>
          val result = outcome match {
            case Outcome.Succeeded(Right(r))      => Succeeded(r)
            case Outcome.Succeeded(Left(scopeId)) => Interrupted(scopeId, None)
            case Outcome.Canceled()               => Interrupted(scope.id, None)
            case Outcome.Errored(err)             => Fail(err)
          }
          go(scope, extendedTopLevelScope, translation, runner, view(result))
        }
        interruptGuard(scope, view)(cont)
      }

      def goInterruptWhen(
          haltOnSignal: F[Either[Throwable, Unit]],
          view: Cont[Unit, G, X]
      ): F[End] = {
        val onScope = scope.acquireResource(
          _ => scope.interruptWhen(haltOnSignal),
          (f: Fiber[F, Throwable, Unit], _: ExitCase) => f.cancel
        )
        val cont = onScope.flatMap { outcome =>
          val result = outcome match {
            case Outcome.Succeeded(Right(_))      => Succeeded(())
            case Outcome.Succeeded(Left(scopeId)) => Interrupted(scopeId, None)
            case Outcome.Canceled()               => Interrupted(scope.id, None)
            case Outcome.Errored(err)             => Fail(err)
          }
          go(scope, extendedTopLevelScope, translation, runner, view(result))
        }
        interruptGuard(scope, view)(cont)
      }

      def goInScope(
          stream: Pull[G, X, Unit],
          useInterruption: Boolean,
          view: Cont[Unit, G, X]
      ): F[End] = {
        def endScope(scopeId: Unique.Token, result: Terminal[Unit]): Pull[G, X, Unit] =
          result match {
            case Succeeded(_)              => SucceedScope(scopeId)
            case inter @ Interrupted(_, _) => CanceledScope(scopeId, inter)
            case Fail(err)                 => FailedScope(scopeId, err)
          }

        val maybeCloseExtendedScope: F[Option[Scope[F]]] =
          // If we're opening a new top-level scope (aka, direct descendant of root),
          // close the current extended top-level scope if it is defined.
          if (scope.isRoot && extendedTopLevelScope.isDefined)
            extendedTopLevelScope.traverse_(_.close(ExitCase.Succeeded).rethrow).as(None)
          else
            F.pure(extendedTopLevelScope)

        val tail = maybeCloseExtendedScope.flatMap { newExtendedScope =>
          scope.open(useInterruption).rethrow.flatMap { childScope =>
            val bb = new Bind[G, X, Unit, Unit](stream) {
              def cont(r: Terminal[Unit]): Pull[G, X, Unit] = endScope(childScope.id, r)
            }
            go(childScope, newExtendedScope, translation, new ViewRunner(view), bb)
          }
        }
        interruptGuard(scope, view)(tail)
      }

      def goCloseScope(close: CloseScope, view: Cont[Unit, G, X]): F[End] = {
        def addError(err: Throwable, res: Terminal[Unit]): Terminal[Unit] = res match {
          case Succeeded(_) => Fail(err)
          case Fail(err0)   => Fail(CompositeFailure(err, err0, Nil))
          // Note: close.interruption.isSome IF-AND-ONLY-IF close.exitCase is ExitCase.Cancelled
          case Interrupted(_, _) => sys.error(s"Impossible, cannot interrupt here")
        }

        def viewCont(res: Terminal[Unit]): Pull[G, X, Unit] =
          close.exitCase match {
            case ExitCase.Errored(err) => view(addError(err, res))
            case _                     => view(res)
          }

        def closeTerminal(r: Either[Throwable, Unit], ancestor: Scope[F]): Terminal[Unit] =
          close.interruption match {
            case None => r.fold(Fail(_), Succeeded(_))
            case Some(Interrupted(interruptedScopeId, err)) =>
              def err1 = CompositeFailure.fromList(r.swap.toOption.toList ++ err.toList)
              if (ancestor.descendsFrom(interruptedScopeId))
                // we still have scopes to interrupt, lets build interrupted tail
                Interrupted(interruptedScopeId, err1)
              else
                // interrupts scope was already interrupted, resume operation
                err1 match {
                  case None      => unit
                  case Some(err) => Fail(err)
                }
          }

        scope.findInLineage(close.scopeId).flatMap {
          case Some(toClose) if toClose.isRoot =>
            // Impossible - don't close root scope as a result of a `CloseScope` call
            go(scope, extendedTopLevelScope, translation, runner, viewCont(unit))

          case Some(toClose) if extendLastTopLevelScope && toClose.level == 1 =>
            // Request to close the current top-level scope - if we're supposed to extend
            // it instead, leave the scope open and pass it to the continuation
            extendedTopLevelScope.traverse_(_.close(ExitCase.Succeeded).rethrow) *>
              toClose.openAncestor.flatMap { ancestor =>
                go(ancestor, Some(toClose), translation, runner, viewCont(unit))
              }

          case Some(toClose) =>
            toClose.close(close.exitCase).flatMap { r =>
              toClose.openAncestor.flatMap { ancestor =>
                val res = closeTerminal(r, ancestor)
                go(ancestor, extendedTopLevelScope, translation, runner, viewCont(res))
              }
            }

          case None =>
            // scope already closed, continue with current scope
            val result = close.interruption.getOrElse(unit)
            go(scope, extendedTopLevelScope, translation, runner, viewCont(result))
        }
      }

      viewL(stream) match {
        case action: Action[G, X, y] =>
          val view: Cont[y, G, X] = contP.asInstanceOf[Cont[y, G, X]]
          action match {
            case output: Output[_] =>
              interruptGuard(scope, view)(
                runner.out(output.values, scope, view(unit))
              )

            case fmout: FlatMapOutput[g, z, _] => // y = Unit
              goFlatMapOut[z](fmout, view.asInstanceOf[Cont[Unit, g, X]])

            case tst: Translate[h, g, _] => // y = Unit
              val composed: h ~> F = translation.asInstanceOf[g ~> F].compose[h](tst.fk)

              val translateRunner: Run[h, X, F[End]] = new Run[h, X, F[End]] {
                def done(scope: Scope[F]): F[End] = runner.done(scope)
                def out(head: Chunk[X], scope: Scope[F], tail: Pull[h, X, Unit]): F[End] =
                  runner.out(head, scope, Translate(tail, tst.fk))
                def interrupted(inter: Interrupted): F[End] = runner.interrupted(inter)
                def fail(e: Throwable): F[End] = runner.fail(e)
              }
              go[h, X, End](scope, extendedTopLevelScope, composed, translateRunner, tst.stream)

            case u0: Uncons[g, y] =>
              val u = u0.asInstanceOf[Uncons[G, y]]
              val v = view.asInstanceOf[Cont[Option[(Chunk[y], Pull[G, y, Unit])], G, X]]
              // a Uncons is run on the same scope, without shifting.
              go(scope, extendedTopLevelScope, translation, new UnconsRunR(v), u.stream)

            case s0: StepLeg[g, y] =>
              val s = s0.asInstanceOf[StepLeg[G, y]]
              val v = view.asInstanceOf[Cont[Option[Stream.StepLeg[G, y]], G, X]]
              scope.shiftScope(s.scope, s.toString).flatMap { stepScope =>
                go(stepScope, extendedTopLevelScope, translation, new StepLegRunR(v), s.stream)
              }

            case _: GetScope[_] =>
              val result = Succeeded(scope.asInstanceOf[y])
              go(scope, extendedTopLevelScope, translation, runner, view(result))

<<<<<<< HEAD
            case mout: MapOutput[g, z, _] => goMapOutput[z](mout, view)
            case eval: Eval[G, r]         => goEval[r](eval, view)
            case acquire: Acquire[G, y]   => goAcquire(acquire, view)
=======
            case eval: Eval[G, r]       => goEval[r](eval, view)
            case acquire: Acquire[G, y] => goAcquire(acquire, view)
>>>>>>> 8c600341
            case inScope: InScope[g, _] => goInScope(inScope.stream, inScope.useInterruption, view)
            case int: InterruptWhen[g]  => goInterruptWhen(translation(int.haltOnSignal), view)
            case close: CloseScope      => goCloseScope(close, view)
          }
        case _: Succeeded[_]  => runner.done(scope)
        case failed: Fail     => runner.fail(failed.error)
        case int: Interrupted => runner.interrupted(int)

      }
    }

    val initFk: F ~> F = cats.arrow.FunctionK.id[F]

    class OuterRun(initB: B) extends Run[F, O, F[B]] { self =>
      private[this] var accB: B = initB

      override def done(scope: Scope[F]): F[B] = F.pure(accB)

      override def fail(e: Throwable): F[B] = F.raiseError(e)

      override def interrupted(inter: Interrupted): F[B] =
        inter.deferredError.fold(F.pure(accB))(F.raiseError)

      override def out(head: Chunk[O], scope: Scope[F], tail: Pull[F, O, Unit]): F[B] =
        try {
          accB = foldChunk(accB, head)
          go[F, O, B](scope, None, initFk, self, tail)
        } catch {
          case NonFatal(e) =>
            viewL(tail) match {
              case _: Action[F, O, _] =>
                val v = contP.asInstanceOf[ContP[Unit, F, O, Unit]]
                go[F, O, B](scope, None, initFk, self, v(Fail(e)))
              case Succeeded(_)        => F.raiseError(e)
              case Fail(e2)            => F.raiseError(CompositeFailure(e2, e))
              case Interrupted(_, err) => F.raiseError(err.fold(e)(t => CompositeFailure(e, t)))
            }
        }
    }

    go[F, O, B](initScope, None, initFk, new OuterRun(init), stream)
  }

  private[fs2] def flatMapOutput[F[_], F2[x] >: F[x], O, O2](
      p: Pull[F, O, Unit],
      f: O => Pull[F2, O2, Unit]
  ): Pull[F2, O2, Unit] =
    p match {
      case a: AlgEffect[F, Unit] => a
      case r: Terminal[_]        => r
      case _                     => FlatMapOutput(p, f)
    }

  private[fs2] def translate[F[_], G[_], O](
      stream: Pull[F, O, Unit],
      fK: F ~> G
  ): Pull[G, O, Unit] =
    stream match {
      case t: Translate[e, f, _] =>
        translate[e, G, O](t.stream, t.fk.andThen(fK.asInstanceOf[f ~> G]))
      case o: Output[_]   => o
      case r: Terminal[_] => r
      case _              => Translate(stream, fK)
    }

  /* Applies the outputs of this pull to `f` and returns the result in a new `Pull`. */
  private[fs2] def mapOutput[F[_], O, P](
      s: Stream[F, O],
      f: O => P
  ): Pull[F, P, Unit] =
    interruptScope(mapOutputNoScope(s, f))

  /** Like `mapOutput` but does not insert an interruption scope. */
  private[fs2] def mapOutputNoScope[F[_], O, P](
      s: Stream[F, O],
      f: O => P
  ): Pull[F, P, Unit] = {
    def go(s: Stream[F, O]): Pull[F, P, Unit] =
      s.pull.uncons.flatMap {
        case None           => Pull.done
        case Some((hd, tl)) => Pull.output(hd.map(f)) >> go(tl)
      }
    go(s)
  }

  private[this] def transformWith[F[_], O, R, S](p: Pull[F, O, R])(
      f: Terminal[R] => Pull[F, O, S]
  ): Pull[F, O, S] =
    p match {
      case r: Terminal[R] =>
        try f(r)
        catch { case NonFatal(e) => Fail(e) }
      case _ =>
        new Bind[F, O, R, S](p) {
          def cont(r: Terminal[R]): Pull[F, O, S] =
            try f(r)
            catch { case NonFatal(e) => Fail(e) }
        }
    }

  /** Provides syntax for pure pulls based on `cats.Id`. */
  implicit final class IdOps[O](private val self: Pull[Id, O, Unit]) extends AnyVal {
    private def idToApplicative[F[_]: Applicative]: Id ~> F =
      new (Id ~> F) { def apply[A](a: Id[A]) = a.pure[F] }

    def covaryId[F[_]: Applicative]: Pull[F, O, Unit] = Pull.translate(self, idToApplicative[F])
  }
}

private[fs2] trait PullLowPriority {
  implicit def monadErrorInstance[F[_], O]: MonadError[Pull[F, O, *], Throwable] =
    new PullMonadErrorInstance[F, O]
}

private[fs2] class PullMonadErrorInstance[F[_], O] extends MonadError[Pull[F, O, *], Throwable] {
  def pure[A](a: A): Pull[F, O, A] = Pull.pure(a)
  def flatMap[A, B](p: Pull[F, O, A])(f: A => Pull[F, O, B]): Pull[F, O, B] =
    p.flatMap(f)
  override def tailRecM[A, B](a: A)(f: A => Pull[F, O, Either[A, B]]): Pull[F, O, B] =
    f(a).flatMap {
      case Left(a)  => tailRecM(a)(f)
      case Right(b) => Pull.pure(b)
    }
  def raiseError[A](e: Throwable) = Pull.fail(e)
  def handleErrorWith[A](fa: Pull[F, O, A])(h: Throwable => Pull[F, O, A]) =
    fa.handleErrorWith(h)
}

private[fs2] class PullSyncInstance[F[_], O](implicit F: Sync[F])
    extends PullMonadErrorInstance[F, O]
    with Sync[Pull[F, O, *]]
    with MonadCancel.Uncancelable[Pull[F, O, *], Throwable] {
  def monotonic: Pull[F, O, FiniteDuration] = Pull.eval(F.monotonic)
  def realTime: Pull[F, O, FiniteDuration] = Pull.eval(F.realTime)
  def suspend[A](hint: Sync.Type)(thunk: => A): Pull[F, O, A] = Pull.eval(F.suspend(hint)(thunk))
  def forceR[A, B](fa: Pull[F, O, A])(fb: Pull[F, O, B]): Pull[F, O, B] =
    flatMap(attempt(fa))(_ => fb)
}<|MERGE_RESOLUTION|>--- conflicted
+++ resolved
@@ -1165,14 +1165,8 @@
               val result = Succeeded(scope.asInstanceOf[y])
               go(scope, extendedTopLevelScope, translation, runner, view(result))
 
-<<<<<<< HEAD
-            case mout: MapOutput[g, z, _] => goMapOutput[z](mout, view)
-            case eval: Eval[G, r]         => goEval[r](eval, view)
-            case acquire: Acquire[G, y]   => goAcquire(acquire, view)
-=======
             case eval: Eval[G, r]       => goEval[r](eval, view)
             case acquire: Acquire[G, y] => goAcquire(acquire, view)
->>>>>>> 8c600341
             case inScope: InScope[g, _] => goInScope(inScope.stream, inScope.useInterruption, view)
             case int: InterruptWhen[g]  => goInterruptWhen(translation(int.haltOnSignal), view)
             case close: CloseScope      => goCloseScope(close, view)
