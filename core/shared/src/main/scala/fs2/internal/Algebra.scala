package fs2.internal

import cats.~>
import cats.effect.{Concurrent, ExitCase, Sync}
import cats.implicits._
import fs2._
import fs2.internal.FreeC.{Result, ViewL}

import scala.util.control.NonFatal

/* `Algebra[F[_], O, R]` is a Generalised Algebraic Data Type (GADT)
 * of atomic instructions that can be evaluated in the effect `F`
 * to generate by-product outputs of type `O`.
 *
 * Each operation also generates an output of type `R` that is used
 * as control information for the rest of the interpretation or compilation.
 */
private[fs2] sealed trait Algebra[F[_], +O, R]

private[fs2] object Algebra {

  /* These types are almost like the `fs2.Pull` and `fs2.Stream` types,
   * except that we use an internal type alias instead  of a "newtype" (i.e an `AnyVal` class) */
  type PullFA[F[_], O, R] = FreeC[Algebra[F, O, ?], R]
  type StreamFA[F[_], O] = PullFA[F, O, Unit]
  type StepFA[F[_], O, M] = Option[(Chunk[O], M, StreamFA[F, O])]

  final case class Output[F[_], O](values: Chunk[O]) extends Algebra[F, O, Unit]

  final case class Step[F[_], X, O](stream: StreamFA[F, X], scope: Option[Token])
      extends Algebra[F, O, StepFA[F, X, Token]]

  /* The `AlgEffect` trait is for operations on the `F` effect that create no `O` output.
   * They are related to resources and scopes. */
  sealed trait AlgEffect[F[_], R] extends Algebra[F, INothing, R]

  /* The `AlgEffect` trait is for operations on the `F` effect that create no `O` output.
   * They are related to resources and scopes. */
  sealed trait AlgEffect[F[_], R] extends Algebra[F, INothing, R]

  final case class Eval[F[_], R](value: F[R]) extends AlgEffect[F, R]

  final case class Acquire[F[_], R](resource: F[R], release: (R, ExitCase[Throwable]) => F[Unit])
      extends AlgEffect[F, (R, Token)]

  final case class Release[F[_]](token: Token, err: Option[Throwable]) extends AlgEffect[F, Unit]

  final case class OpenScope[F[_]](interruptible: Option[Concurrent[F]]) extends AlgEffect[F, Token]

  // `InterruptedScope` contains id of the scope currently being interrupted
  // together with any errors accumulated during interruption process
  final case class CloseScope[F[_]](scopeId: Token,
                                    interruptedScope: Option[(Token, Option[Throwable])],
                                    exitCase: ExitCase[Throwable])
      extends AlgEffect[F, Unit]

  final case class GetScope[F[_]]() extends AlgEffect[F, CompileScope[F]]

  @inline
  private[this] final def liftAlg[F[_], O, R](alg: Algebra[F, O, R]): PullFA[F, O, R] =
    FreeC.Eval[Algebra[F, O, ?], R](alg)

  def output[F[_], O](values: Chunk[O]): StreamFA[F, O] =
    liftAlg[F, O, Unit](Output(values))

  def output1[F[_], O](value: O): StreamFA[F, O] =
    output(Chunk.singleton(value))

  def eval[F[_], O, R](value: F[R]): PullFA[F, O, R] = liftAlg(Eval(value))

  def acquire[F[_], O, R](resource: F[R], release: Cleanup[R, F]): PullFA[F, O, (R, Token)] =
    liftAlg(Acquire(resource, release))

  def release[F[_], O](token: Token, err: Option[Throwable]): StreamFA[F, O] =
    liftAlg(Release(token, err))

  /**
    * Steps through the stream, providing either `uncons` or `stepLeg`.
    * Yields to head in form of chunk, then id of the scope that was active after step evaluated and tail of the `stream`.
    *
    * @param stream             Stream to step
    * @param scopeId            If scope has to be changed before this step is evaluated, id of the scope must be supplied
    */
  private def step[F[_], O, X](stream: StreamFA[F, O],
                               scopeId: Option[Token]): PullFA[F, X, StepFA[F, O, Token]] =
    liftAlg[F, X, StepFA[F, O, Token]](Algebra.Step[F, O, X](stream, scopeId))

  def stepLeg[F[_], O](
      leg: Stream.StepLeg[F, O]): PullFA[F, INothing, Option[Stream.StepLeg[F, O]]] =
    step[F, O, Nothing](
      leg.next,
      Some(leg.scopeId)
    ).map {
      _.map { case (h, id, t) => new Stream.StepLeg[F, O](h, id, t) }
    }

  /**
    * Wraps supplied pull in new scope, that will be opened before this pull is evaluated
    * and closed once this pull either finishes its evaluation or when it fails.
    */
  def scope[F[_], O](s: StreamFA[F, O]): StreamFA[F, O] = scope0(s, None)

  /**
    * Like `scope` but allows this scope to be interrupted.
    * Note that this may fail with `Interrupted` when interruption occurred
    */
  def interruptScope[F[_]: Concurrent, O](s: StreamFA[F, O]): StreamFA[F, O] =
    scope0(s, Some(Concurrent[F]))

  def openScope[F[_], O](interruptible: Option[Concurrent[F]]): PullFA[F, O, Token] =
    liftAlg(OpenScope(interruptible))

  def closeScope[F[_], O](
      token: Token,
      interruptedScope: Option[(Token, Option[Throwable])],
      exitCase: ExitCase[Throwable]
  ): StreamFA[F, O] =
    liftAlg(CloseScope(token, interruptedScope, exitCase))

  private def scope0[F[_], O](s: StreamFA[F, O],
                              interruptible: Option[Concurrent[F]]): StreamFA[F, O] =
    openScope(interruptible).flatMap { scopeId =>
      s.transformWith {
        case Result.Pure(_) => closeScope(scopeId, interruptedScope = None, ExitCase.Completed)
        case Result.Interrupted(interruptedScopeId: Token, err) =>
          closeScope(scopeId, interruptedScope = Some((interruptedScopeId, err)), ExitCase.Canceled)
        case Result.Fail(err) =>
          closeScope(scopeId, interruptedScope = None, ExitCase.Error(err)).transformWith {
            case Result.Pure(_)    => raiseError(err)
            case Result.Fail(err0) => raiseError(CompositeFailure(err, err0, Nil))
            case Result.Interrupted(interruptedScopeId, _) =>
              sys.error(
                s"Impossible, cannot interrupt when closing failed scope: $scopeId, $interruptedScopeId $err")
          }

        case Result.Interrupted(ctx, err) => sys.error(s"Impossible context: $ctx")
      }
    }

<<<<<<< HEAD
  def getScope[F[_], O, X]: PullFA[F, O, CompileScope[F, X]] = liftAlg(GetScope())
=======
  def getScope[F[_], O]: FreeC[Algebra[F, O, ?], CompileScope[F]] =
    FreeC.eval[Algebra[F, O, ?], CompileScope[F]](GetScope())
>>>>>>> 2c5575e4

  def pure[F[_], O, R](r: R): PullFA[F, O, R] =
    FreeC.pure[Algebra[F, O, ?], R](r)

  def raiseError[F[_], O, R](t: Throwable): FreeC[Algebra[F, O, ?], R] =
    FreeC.raiseError[Algebra[F, O, ?], R](t)

  def suspend[F[_], O, R](f: => PullFA[F, O, R]): PullFA[F, O, R] = FreeC.suspend(f)

  def translate[F[_], G[_], O](s: StreamFA[F, O], u: F ~> G)(
      implicit G: TranslateInterrupt[G]): StreamFA[G, O] =
    translate0[F, G, O](u, s, G.concurrentInstance)

  def uncons[F[_], X, O](s: StreamFA[F, O]): PullFA[F, X, Option[(Chunk[O], StreamFA[F, O])]] =
    step(s, None).map(_.map { case (h, _, t) => (h, t) })

  /** Left-folds the output of a stream. */
  def compile[F[_], O, B](stream: StreamFA[F, O], init: B)(f: (B, Chunk[O]) => B)(
      implicit F: Sync[F]): F[B] =
    F.bracketCase(F.delay(CompileScope.newRoot[F]))(scope =>
      compileScope[F, O, B](scope, stream, init)(f))((scope, ec) => scope.close(ec).rethrow)

<<<<<<< HEAD
  private[fs2] def compileScope[F[_], O, B](scope: CompileScope[F, O],
                                            stream: StreamFA[F, O],
                                            init: B)(g: (B, Chunk[O]) => B)(
      implicit F: Sync[F]
  ): F[B] =
=======
  private[fs2] def compileScope[F[_], O, B](
      scope: CompileScope[F],
      stream: FreeC[Algebra[F, O, ?], Unit],
      init: B)(g: (B, Chunk[O]) => B)(implicit F: Sync[F]): F[B] =
>>>>>>> 2c5575e4
    compileLoop[F, O](scope, stream).flatMap {
      case Some((output, scope, tail)) =>
        try {
          val b = g(init, output)
          compileScope(scope, tail, b)(g)
        } catch {
          case NonFatal(err) =>
            compileScope(scope, tail.asHandler(err), init)(g)
        }
      case None =>
        F.pure(init)
    }

  /*
   *
   * Interruption of the stream is tightly coupled between FreeC, Algebra and CompileScope
   * Reason for this is unlike interruption of `F` type (i.e. IO) we need to find
   * recovery point where stream evaluation has to continue in Stream algebra
   *
   * As such the `Token` is passed to FreeC.Interrupted as glue between FreeC/Algebra that allows pass-along
   * information for Algebra and scope to correctly compute recovery point after interruption was signalled via `CompilerScope`.
   *
   * This token indicates scope of the computation where interruption actually happened.
   * This is used to precisely find most relevant interruption scope where interruption shall be resumed
   * for normal continuation of the stream evaluation.
   *
   * Interpreter uses this to find any parents of this scope that has to be interrupted, and guards the
   * interruption so it won't propagate to scope that shall not be anymore interrupted.
   *
   */

  private[fs2] def compileLoop[F[_], O](
<<<<<<< HEAD
      scope: CompileScope[F, O],
      stream: StreamFA[F, O]
  )(implicit F: Sync[F]): F[StepFA[F, O, CompileScope[F, O]]] = {

    case class Done[X](scope: CompileScope[F, O]) extends R[X]
    case class Out[X](head: Chunk[X], scope: CompileScope[F, O], tail: StreamFA[F, X]) extends R[X]
=======
      scope: CompileScope[F],
      stream: FreeC[Algebra[F, O, ?], Unit]
  )(implicit F: Sync[F]): F[Option[(Chunk[O], CompileScope[F], FreeC[Algebra[F, O, ?], Unit])]] = {

    case class Done[X](scope: CompileScope[F]) extends R[X]
    case class Out[X](head: Chunk[X], scope: CompileScope[F], tail: FreeC[Algebra[F, X, ?], Unit])
        extends R[X]
>>>>>>> 2c5575e4
    case class Interrupted[X](scopeId: Token, err: Option[Throwable]) extends R[X]

    sealed trait R[X]

<<<<<<< HEAD
    def go[X](scope: CompileScope[F, O], stream: StreamFA[F, X]): F[R[X]] =
=======
    def go[X](
        scope: CompileScope[F],
        stream: FreeC[Algebra[F, X, ?], Unit]
    ): F[R[X]] = {
>>>>>>> 2c5575e4
      stream.viewL match {
        case _: FreeC.Result.Pure[Algebra[F, X, ?], Unit] =>
          F.pure(Done(scope))

        case failed: FreeC.Result.Fail[Algebra[F, X, ?], Unit] =>
          F.raiseError(failed.error)

        case interrupted: FreeC.Result.Interrupted[Algebra[F, X, ?], _, Unit] =>
          interrupted.context match {
            case scopeId: Token => F.pure(Interrupted(scopeId, interrupted.deferredError))
            case other          => sys.error(s"Unexpected interruption context: $other (compileLoop)")
          }

        case view: ViewL.View[Algebra[F, X, ?], y, Unit] =>
          def interruptGuard(scope: CompileScope[F])(next: => F[R[X]]): F[R[X]] =
            F.flatMap(scope.isInterrupted) {
              case None => next
              case Some(Left(err)) =>
                go(scope, view.next(Result.raiseError(err)))
              case Some(Right(scopeId)) =>
                go(scope, view.next(Result.interrupted(scopeId, None)))

            }

          view.step match {
            case output: Algebra.Output[F, X] =>
              interruptGuard(scope)(
                F.pure(Out(output.values, scope, view.next(FreeC.Result.Pure(()))))
              )

            case u: Algebra.Step[F, y, X] =>
              // if scope was specified in step, try to find it, otherwise use the current scope.
              F.flatMap(u.scope.fold[F[Option[CompileScope[F]]]](F.pure(Some(scope))) { scopeId =>
                scope.findStepScope(scopeId)
              }) {
                case Some(stepScope) =>
                  F.flatMap(F.attempt(go[y](stepScope, u.stream))) {
                    case Right(Done(scope)) =>
                      interruptGuard(scope)(
                        go(scope, view.next(Result.pure(None)))
                      )
                    case Right(Out(head, outScope, tail)) =>
                      // if we originally swapped scopes we want to return the original
                      // scope back to the go as that is the scope that is expected to be here.
                      val nextScope = u.scope.fold(outScope)(_ => scope)
                      interruptGuard(nextScope)(
                        go(nextScope, view.next(Result.pure(Some((head, outScope.id, tail)))))
                      )

                    case Right(Interrupted(scopeId, err)) =>
                      go(scope, view.next(Result.interrupted(scopeId, err)))

                    case Left(err) =>
                      go(scope, view.next(Result.raiseError(err)))
                  }
                case None =>
                  F.raiseError(
                    new Throwable(
                      s"Fail to find scope for next step: current: ${scope.id}, step: $u"))
              }

            case eval: Algebra.Eval[F, r] =>
              F.flatMap(scope.interruptibleEval(eval.value)) {
                case Right(r)           => go[X](scope, view.next(Result.pure(r)))
                case Left(Left(err))    => go[X](scope, view.next(Result.raiseError(err)))
                case Left(Right(token)) => go[X](scope, view.next(Result.interrupted(token, None)))

              }

            case acquire: Algebra.Acquire[F, r] =>
              interruptGuard(scope) {
                F.flatMap(scope.acquireResource(acquire.resource, acquire.release)) { r =>
                  go[X](scope, view.next(Result.fromEither(r)))
                }
              }

            case release: Algebra.Release[F] =>
              F.flatMap(
                scope.releaseResource(release.token,
                                      release.err
                                        .map(ExitCase.error)
                                        .getOrElse(ExitCase.Completed))) { r =>
                go[X](scope, view.next(Result.fromEither(r)))
              }

            case _: Algebra.GetScope[F] =>
              F.suspend(go(scope, view.next(Result.pure(scope.asInstanceOf[y]))))

            case open: Algebra.OpenScope[F] =>
              interruptGuard(scope) {
                F.flatMap(scope.open(open.interruptible)) {
                  case Left(err) =>
                    go(scope, view.next(Result.raiseError(err)))
                  case Right(childScope) =>
                    go(childScope, view.next(Result.pure(childScope.id)))
                }
              }

            case close: Algebra.CloseScope[F] =>
              def closeAndGo(toClose: CompileScope[F], ec: ExitCase[Throwable]) =
                F.flatMap(toClose.close(ec)) { r =>
                  F.flatMap(toClose.openAncestor) { ancestor =>
                    close.interruptedScope match {
                      case None => go(ancestor, view.next(Result.fromEither(r)))
                      case Some((interruptedScopeId, err)) =>
                        def err1 = CompositeFailure.fromList(r.left.toOption.toList ++ err.toList)
                        if (ancestor.findSelfOrAncestor(interruptedScopeId).isDefined) {
                          // we still have scopes to interrupt, lets build interrupted tail
                          go(ancestor, view.next(Result.interrupted(interruptedScopeId, err1)))
                        } else {
                          // interrupts scope was already interrupted, resume operation
                          err1 match {
                            case None      => go(ancestor, view.next(Result.unit))
                            case Some(err) => go(ancestor, view.next(Result.raiseError(err)))
                          }

                        }
                    }

                  }
                }

              scope.findSelfOrAncestor(close.scopeId) match {
                case Some(toClose) => closeAndGo(toClose, close.exitCase)
                case None =>
                  scope.findSelfOrChild(close.scopeId).flatMap {
                    case Some(toClose) =>
                      closeAndGo(toClose, close.exitCase)
                    case None =>
                      // scope already closed, continue with current scope
                      def result =
                        close.interruptedScope
                          .map { Result.interrupted _ tupled }
                          .getOrElse(Result.unit)
                      go(scope, view.next(result))
                  }
              }

          }

      }

    F.flatMap(go(scope, stream)) {
      case Done(_)                => F.pure(None)
      case Out(head, scope, tail) => F.pure(Some((head, scope, tail)))
      case Interrupted(_, err) =>
        err match {
          case None      => F.pure(None)
          case Some(err) => F.raiseError(err)
        }
    }
  }

  /**
    * Inject interruption to the tail used in flatMap.
    * Assures that close of the scope is invoked if at the flatMap tail, otherwise switches evaluation to `interrupted` path
    *
    * @param stream             tail to inject interruption into
    * @param interruptedScope   scopeId to interrupt
    * @param interruptedError   Additional finalizer errors
    * @tparam F
    * @tparam O
    * @return
    */
  def interruptBoundary[F[_], O](
      stream: StreamFA[F, O],
      interruptedScope: Token,
      interruptedError: Option[Throwable]
  ): StreamFA[F, O] =
    stream.viewL match {
      case _: FreeC.Result.Pure[Algebra[F, O, ?], Unit] =>
        FreeC.interrupted(interruptedScope, interruptedError)
      case failed: FreeC.Result.Fail[Algebra[F, O, ?], Unit] =>
        Algebra.raiseError(
          CompositeFailure
            .fromList(interruptedError.toList :+ failed.error)
            .getOrElse(failed.error))
      case interrupted: FreeC.Result.Interrupted[Algebra[F, O, ?], _, Unit] =>
        // impossible
        FreeC.interrupted(interrupted.context, interrupted.deferredError)

      case view: ViewL.View[Algebra[F, O, ?], _, Unit] =>
        view.step match {
          case close: Algebra.CloseScope[F] =>
            Algebra
              .closeScope(close.scopeId, Some((interruptedScope, interruptedError)), close.exitCase) // assumes it is impossible so the `close` will be already from interrupted stream
              .transformWith(view.next)
          case _ =>
            // all other cases insert interruption cause
            view.next(Result.interrupted(interruptedScope, interruptedError))

        }

    }

  private def translateStep[F[_], G[_], X](
      fK: F ~> G,
      next: StreamFA[F, X],
      concurrent: Option[Concurrent[G]]
  ): StreamFA[G, X] =
    next.viewL match {
      case _: FreeC.Result.Pure[Algebra[F, X, ?], Unit] =>
        FreeC.pure[Algebra[G, X, ?], Unit](())

      case failed: FreeC.Result.Fail[Algebra[F, X, ?], Unit] =>
        Algebra.raiseError(failed.error)

      case interrupted: FreeC.Result.Interrupted[Algebra[F, X, ?], _, Unit] =>
        FreeC.interrupted(interrupted.context, interrupted.deferredError)

      case view: ViewL.View[Algebra[F, X, ?], y, Unit] =>
        view.step match {
          case output: Algebra.Output[F, X] =>
            Algebra.output[G, X](output.values).transformWith {
              case r @ Result.Pure(v) =>
                // Cast is safe here, as at this point the evaluation of this Step will end
                // and the remainder of the free will be passed as a result in Bind. As such
                // next Step will have this to evaluate, and will try to translate again.
                view.next(r).asInstanceOf[StreamFA[G, X]]

              case r @ Result.Fail(err) => translateStep(fK, view.next(r), concurrent)

              case r @ Result.Interrupted(_, _) => translateStep(fK, view.next(r), concurrent)
            }

          case step: Algebra.Step[F, x, X] =>
            FreeC
              .Eval[Algebra[G, X, ?], StepFA[G, x, Token]](
                Algebra.Step[G, x, X](
                  stream = translateStep[F, G, x](fK, step.stream, concurrent),
                  scope = step.scope
                ))
              .transformWith { r =>
                translateStep[F, G, X](fK, view.next(r.asInstanceOf[Result[y]]), concurrent)
              }

          case alg: Algebra.AlgEffect[F, r] =>
            FreeC
              .Eval[Algebra[G, X, ?], r](translateAlgEffect(alg, concurrent, fK))
              .transformWith(r => translateStep(fK, view.next(r), concurrent))

        }

    }

  private def translate0[F[_], G[_], O](
      fK: F ~> G,
      s: StreamFA[F, O],
      concurrent: Option[Concurrent[G]]
  ): StreamFA[G, O] =
    s.viewL match {
      case _: FreeC.Result.Pure[Algebra[F, O, ?], Unit] =>
        FreeC.pure[Algebra[G, O, ?], Unit](())

      case failed: FreeC.Result.Fail[Algebra[F, O, ?], Unit] =>
        Algebra.raiseError(failed.error)

      case interrupted: FreeC.Result.Interrupted[Algebra[F, O, ?], _, Unit] =>
        FreeC.interrupted(interrupted.context, interrupted.deferredError)

      case view: ViewL.View[Algebra[F, O, ?], y, Unit] =>
        view.step match {
          case output: Algebra.Output[F, O] =>
            Algebra.output[G, O](output.values).transformWith { r =>
              translate0(fK, view.next(r), concurrent)
            }

          case step: Algebra.Step[F, x, O] =>
            FreeC
              .Eval[Algebra[G, O, ?], StepFA[G, x, Token]](
                Algebra.Step[G, x, O](
                  stream = translateStep[F, G, x](fK, step.stream, concurrent),
                  scope = step.scope
                ))
              .transformWith { r =>
                translate0(fK, view.next(r.asInstanceOf[Result[y]]), concurrent)
              }

          case alg: Algebra.AlgEffect[F, r] =>
            FreeC
              .Eval[Algebra[G, O, ?], r](translateAlgEffect(alg, concurrent, fK))
              .transformWith(r => translate0(fK, view.next(r), concurrent))

        }

    }

  private[this] def translateAlgEffect[F[_], G[_], R](
      self: AlgEffect[F, R],
      concurrent: Option[Concurrent[G]],
      fK: F ~> G
  ): AlgEffect[G, R] = self match {
    // safe to cast, used in translate only
    // if interruption has to be supported concurrent for G has to be passed
    case a: Acquire[F, r] =>
      Acquire[G, r](fK(a.resource), (r, ec) => fK(a.release(r, ec)))
        .asInstanceOf[AlgEffect[G, R]]
    case e: Eval[F, R]    => Eval[G, R](fK(e.value))
    case o: OpenScope[F]  => OpenScope[G](concurrent).asInstanceOf[AlgEffect[G, R]]
    case r: Release[F]    => r.asInstanceOf[AlgEffect[G, R]]
    case c: CloseScope[F] => c.asInstanceOf[AlgEffect[G, R]]
    case g: GetScope[F]   => g.asInstanceOf[AlgEffect[G, R]]
  }

}<|MERGE_RESOLUTION|>--- conflicted
+++ resolved
@@ -137,12 +137,7 @@
       }
     }
 
-<<<<<<< HEAD
-  def getScope[F[_], O, X]: PullFA[F, O, CompileScope[F, X]] = liftAlg(GetScope())
-=======
-  def getScope[F[_], O]: FreeC[Algebra[F, O, ?], CompileScope[F]] =
-    FreeC.eval[Algebra[F, O, ?], CompileScope[F]](GetScope())
->>>>>>> 2c5575e4
+  def getScope[F[_], O]: PullFA[F, O, CompileScope[F]] = liftAlg(GetScope())
 
   def pure[F[_], O, R](r: R): PullFA[F, O, R] =
     FreeC.pure[Algebra[F, O, ?], R](r)
@@ -165,18 +160,11 @@
     F.bracketCase(F.delay(CompileScope.newRoot[F]))(scope =>
       compileScope[F, O, B](scope, stream, init)(f))((scope, ec) => scope.close(ec).rethrow)
 
-<<<<<<< HEAD
-  private[fs2] def compileScope[F[_], O, B](scope: CompileScope[F, O],
+  private[fs2] def compileScope[F[_], O, B](scope: CompileScope[F],
                                             stream: StreamFA[F, O],
                                             init: B)(g: (B, Chunk[O]) => B)(
       implicit F: Sync[F]
   ): F[B] =
-=======
-  private[fs2] def compileScope[F[_], O, B](
-      scope: CompileScope[F],
-      stream: FreeC[Algebra[F, O, ?], Unit],
-      init: B)(g: (B, Chunk[O]) => B)(implicit F: Sync[F]): F[B] =
->>>>>>> 2c5575e4
     compileLoop[F, O](scope, stream).flatMap {
       case Some((output, scope, tail)) =>
         try {
@@ -209,34 +197,17 @@
    */
 
   private[fs2] def compileLoop[F[_], O](
-<<<<<<< HEAD
-      scope: CompileScope[F, O],
+      scope: CompileScope[F],
       stream: StreamFA[F, O]
-  )(implicit F: Sync[F]): F[StepFA[F, O, CompileScope[F, O]]] = {
-
-    case class Done[X](scope: CompileScope[F, O]) extends R[X]
-    case class Out[X](head: Chunk[X], scope: CompileScope[F, O], tail: StreamFA[F, X]) extends R[X]
-=======
-      scope: CompileScope[F],
-      stream: FreeC[Algebra[F, O, ?], Unit]
-  )(implicit F: Sync[F]): F[Option[(Chunk[O], CompileScope[F], FreeC[Algebra[F, O, ?], Unit])]] = {
+  )(implicit F: Sync[F]): F[StepFA[F, O, CompileScope[F]]] = {
 
     case class Done[X](scope: CompileScope[F]) extends R[X]
-    case class Out[X](head: Chunk[X], scope: CompileScope[F], tail: FreeC[Algebra[F, X, ?], Unit])
-        extends R[X]
->>>>>>> 2c5575e4
+    case class Out[X](head: Chunk[X], scope: CompileScope[F], tail: StreamFA[F, X]) extends R[X]
     case class Interrupted[X](scopeId: Token, err: Option[Throwable]) extends R[X]
 
     sealed trait R[X]
 
-<<<<<<< HEAD
-    def go[X](scope: CompileScope[F, O], stream: StreamFA[F, X]): F[R[X]] =
-=======
-    def go[X](
-        scope: CompileScope[F],
-        stream: FreeC[Algebra[F, X, ?], Unit]
-    ): F[R[X]] = {
->>>>>>> 2c5575e4
+    def go[X](scope: CompileScope[F], stream: StreamFA[F, X]): F[R[X]] =
       stream.viewL match {
         case _: FreeC.Result.Pure[Algebra[F, X, ?], Unit] =>
           F.pure(Done(scope))
