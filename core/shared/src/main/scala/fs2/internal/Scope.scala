--- conflicted
+++ resolved
@@ -53,13 +53,8 @@
   * Scopes are organized in tree structure, with each scope having at max one parent (a root scope
   * has no parent) with 0 or more child scopes.
   *
-<<<<<<< HEAD
-  * Every time a new scope is created, it inherits parent from the current scope and adds itself as
-  * a child of that parent.
-=======
   * Every time a new scope is opened, it is created as a child of the current scope, with its parent set to that scope
   * and itself added as a child.
->>>>>>> 7cff383a
   *
   * During the interpretation of nondeterministic streams (i.e. merge), there may be multiple scopes
   * attached to a single parent and these scopes may be created and closed in a nondeterministic
