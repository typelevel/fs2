--- conflicted
+++ resolved
@@ -25,12 +25,9 @@
 
 import scala.concurrent.duration._
 
-<<<<<<< HEAD
 import cats.effect.IO
-=======
-import cats.effect.{Blocker, IO}
 import cats.syntax.all._
->>>>>>> 4c5cf150
+
 import java.nio.file._
 
 class WatcherSuite extends BaseFileSuite {
