--- conflicted
+++ resolved
@@ -31,7 +31,8 @@
 import fs2.io.internal.PipedStreamBuffer
 
 import java.io.{InputStream, OutputStream}
-<<<<<<< HEAD
+import java.nio.charset.Charset
+import java.nio.charset.StandardCharsets
 import java.util.concurrent.Executors
 
 private[fs2] trait ioplatform extends iojvmnative {
@@ -73,19 +74,6 @@
   def stdinUtf8[F[_]](bufSize: Int, F: Sync[F]): Stream[F, String] =
     stdin(bufSize, F).through(text.utf8.decode)
 
-=======
-import java.nio.charset.Charset
-import java.nio.charset.StandardCharsets
-
-private[fs2] trait ioplatform extends iojvmnative {
-
-  //
-  // STDIN/STDOUT Helpers
-
-  /** Stream of bytes read asynchronously from standard input. */
-  def stdin[F[_]: Sync](bufSize: Int): Stream[F, Byte] =
-    readInputStream(Sync[F].blocking(System.in), bufSize, false)
-
   /** Pipe of bytes that writes emitted values to standard output asynchronously. */
   def stdout[F[_]: Sync]: Pipe[F, Byte, Nothing] =
     writeOutputStream(Sync[F].blocking(System.out), false)
@@ -102,11 +90,6 @@
   ): Pipe[F, O, Nothing] =
     _.map(_.show).through(text.encode(charset)).through(stdout)
 
-  /** Stream of `String` read asynchronously from standard input decoded in UTF-8. */
-  def stdinUtf8[F[_]: Sync](bufSize: Int): Stream[F, String] =
-    stdin(bufSize).through(text.utf8.decode)
-
->>>>>>> b0f71fe6
   /** Pipe that converts a stream of bytes to a stream that will emit a single `java.io.InputStream`,
     * that is closed whenever the resulting stream terminates.
     *
