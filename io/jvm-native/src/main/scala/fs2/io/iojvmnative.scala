/*
 * Copyright (c) 2013 Functional Streams for Scala
 *
 * Permission is hereby granted, free of charge, to any person obtaining a copy of
 * this software and associated documentation files (the "Software"), to deal in
 * the Software without restriction, including without limitation the rights to
 * use, copy, modify, merge, publish, distribute, sublicense, and/or sell copies of
 * the Software, and to permit persons to whom the Software is furnished to do so,
 * subject to the following conditions:
 *
 * The above copyright notice and this permission notice shall be included in all
 * copies or substantial portions of the Software.
 *
 * THE SOFTWARE IS PROVIDED "AS IS", WITHOUT WARRANTY OF ANY KIND, EXPRESS OR
 * IMPLIED, INCLUDING BUT NOT LIMITED TO THE WARRANTIES OF MERCHANTABILITY, FITNESS
 * FOR A PARTICULAR PURPOSE AND NONINFRINGEMENT. IN NO EVENT SHALL THE AUTHORS OR
 * COPYRIGHT HOLDERS BE LIABLE FOR ANY CLAIM, DAMAGES OR OTHER LIABILITY, WHETHER
 * IN AN ACTION OF CONTRACT, TORT OR OTHERWISE, ARISING FROM, OUT OF OR IN
 * CONNECTION WITH THE SOFTWARE OR THE USE OR OTHER DEALINGS IN THE SOFTWARE.
 */

package fs2
package io

import cats.effect.kernel.Sync
import cats.effect.kernel.implicits._
import cats.syntax.all._

import scala.reflect.ClassTag

private[fs2] trait iojvmnative {
  type InterruptedIOException = java.io.InterruptedIOException
  type ClosedChannelException = java.nio.channels.ClosedChannelException

<<<<<<< HEAD
  //
  // STDIN/STDOUT Helpers

  /** Pipe of bytes that writes emitted values to standard output asynchronously. */
  def stdout[F[_]: Sync]: Pipe[F, Byte, Nothing] =
    writeOutputStream(Sync[F].blocking(System.out), false)

  /** Pipe of bytes that writes emitted values to standard error asynchronously. */
  def stderr[F[_]: Sync]: Pipe[F, Byte, Nothing] =
    writeOutputStream(Sync[F].blocking(System.err), false)

  /** Writes this stream to standard output asynchronously, converting each element to
    * a sequence of bytes via `Show` and the given `Charset`.
    */
  def stdoutLines[F[_]: Sync, O: Show](
      charset: Charset = StandardCharsets.UTF_8
  ): Pipe[F, O, Nothing] =
    _.map(_.show).through(text.encode(charset)).through(stdout)

=======
>>>>>>> b0f71fe6
  /** Stream of bytes read asynchronously from the specified resource relative to the class `C`.
    * @see [[readClassLoaderResource]] for a resource relative to a classloader.
    */
  def readClassResource[F[_], C](
      name: String,
      chunkSize: Int = 64 * 1024
  )(implicit F: Sync[F], ct: ClassTag[C]): Stream[F, Byte] =
    Stream.eval(F.blocking(Option(ct.runtimeClass.getResourceAsStream(name)))).flatMap {
      case Some(resource) => io.readInputStream(resource.pure, chunkSize)
      case None           => Stream.raiseError(new IOException(s"Resource $name not found"))
    }

  /** Stream of bytes read asynchronously from the specified classloader resource.
    * @see [[readClassResource]] for a resource relative to a class.
    */
  def readClassLoaderResource[F[_]](
      name: String,
      chunkSize: Int = 64 * 1024,
      classLoader: ClassLoader = getClass().getClassLoader()
  )(implicit F: Sync[F]): Stream[F, Byte] =
    Stream.eval(F.blocking(Option(classLoader.getResourceAsStream(name)))).flatMap {
      case Some(resource) => io.readInputStream(resource.pure, chunkSize)
      case None           => Stream.raiseError(new IOException(s"Resource $name not found"))
    }

}<|MERGE_RESOLUTION|>--- conflicted
+++ resolved
@@ -32,28 +32,6 @@
   type InterruptedIOException = java.io.InterruptedIOException
   type ClosedChannelException = java.nio.channels.ClosedChannelException
 
-<<<<<<< HEAD
-  //
-  // STDIN/STDOUT Helpers
-
-  /** Pipe of bytes that writes emitted values to standard output asynchronously. */
-  def stdout[F[_]: Sync]: Pipe[F, Byte, Nothing] =
-    writeOutputStream(Sync[F].blocking(System.out), false)
-
-  /** Pipe of bytes that writes emitted values to standard error asynchronously. */
-  def stderr[F[_]: Sync]: Pipe[F, Byte, Nothing] =
-    writeOutputStream(Sync[F].blocking(System.err), false)
-
-  /** Writes this stream to standard output asynchronously, converting each element to
-    * a sequence of bytes via `Show` and the given `Charset`.
-    */
-  def stdoutLines[F[_]: Sync, O: Show](
-      charset: Charset = StandardCharsets.UTF_8
-  ): Pipe[F, O, Nothing] =
-    _.map(_.show).through(text.encode(charset)).through(stdout)
-
-=======
->>>>>>> b0f71fe6
   /** Stream of bytes read asynchronously from the specified resource relative to the class `C`.
     * @see [[readClassLoaderResource]] for a resource relative to a classloader.
     */
