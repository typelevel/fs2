/*
 * Copyright (c) 2013 Functional Streams for Scala
 *
 * Permission is hereby granted, free of charge, to any person obtaining a copy of
 * this software and associated documentation files (the "Software"), to deal in
 * the Software without restriction, including without limitation the rights to
 * use, copy, modify, merge, publish, distribute, sublicense, and/or sell copies of
 * the Software, and to permit persons to whom the Software is furnished to do so,
 * subject to the following conditions:
 *
 * The above copyright notice and this permission notice shall be included in all
 * copies or substantial portions of the Software.
 *
 * THE SOFTWARE IS PROVIDED "AS IS", WITHOUT WARRANTY OF ANY KIND, EXPRESS OR
 * IMPLIED, INCLUDING BUT NOT LIMITED TO THE WARRANTIES OF MERCHANTABILITY, FITNESS
 * FOR A PARTICULAR PURPOSE AND NONINFRINGEMENT. IN NO EVENT SHALL THE AUTHORS OR
 * COPYRIGHT HOLDERS BE LIABLE FOR ANY CLAIM, DAMAGES OR OTHER LIABILITY, WHETHER
 * IN AN ACTION OF CONTRACT, TORT OR OTHERWISE, ARISING FROM, OUT OF OR IN
 * CONNECTION WITH THE SOFTWARE OR THE USE OR OTHER DEALINGS IN THE SOFTWARE.
 */

package fs2
package io
package process

import cats.effect.kernel.Async
import cats.effect.kernel.Resource
<<<<<<< HEAD
import cats.syntax.all._
import fs2.io.CollectionCompat._
import java.lang.ProcessBuilder.Redirect
=======
import cats.syntax.all.*
import fs2.io.CollectionCompat.*

import java.lang
>>>>>>> 28198966

private[process] trait ProcessesCompanionPlatform {
  def forAsync[F[_]](implicit F: Async[F]): Processes[F] = new UnsealedProcesses[F] {

    def spawn(process: ProcessBuilder): Resource[F, Process[F]] =
      Resource
        .make {
          F.blocking {
          val builder = new java.lang.ProcessBuilder((process.command :: process.args).asJava)

          process.workingDirectory.foreach { path =>
            builder.directory(path.toNioPath.toFile)
          }

          val env = builder.environment()
          if (!process.inheritEnv) env.clear()
          process.extraEnv.foreach { case (k, v) =>
            env.put(k, v)
          }

          process.outputMode match {
            case ProcessOutputMode.Separate => // Default behavior
            case ProcessOutputMode.Merged   => builder.redirectErrorStream(true)
            case ProcessOutputMode.FileOutput(path) =>
              builder.redirectOutput(Redirect.to(path.toNioPath.toFile))
            case ProcessOutputMode.Inherit  =>
              builder.redirectOutput(Redirect.INHERIT)
              builder.redirectError(Redirect.INHERIT)
            case ProcessOutputMode.Ignore   =>
              builder.redirectOutput(Redirect.DISCARD)
              builder.redirectError(Redirect.DISCARD)
          }
<<<<<<< HEAD

          builder.start()
        }
      } { process =>
        F.delay(process.isAlive())
          .ifM(
            F.blocking {
              process.destroy()
              process.waitFor()
              ()
            },
            F.unit
          )
      }
      .map { process =>
        new UnsealedProcess[F] {
          def isAlive = F.delay(process.isAlive())
=======
        } { process =>
          F.delay(process.isAlive())
            .ifM(
              evalOnVirtualThreadIfAvailable(
                F.blocking {
                  process.destroy()
                  process.waitFor()
                  ()
                }
              ),
              F.unit
            )
        }
        .map { process =>
          new UnsealedProcess[F] {
            def isAlive = F.delay(process.isAlive())

            def exitValue = isAlive.ifM(
              evalOnVirtualThreadIfAvailable(F.interruptible(process.waitFor())),
              F.delay(process.exitValue())
            )
>>>>>>> 28198966

          def exitValue = isAlive.ifM(
            F.interruptible(process.waitFor()),
            F.delay(process.exitValue())
          )

          def stdin = writeOutputStreamCancelable(
            F.delay(process.getOutputStream()),
            F.blocking(process.destroy())
          )

          def stdout = readInputStreamCancelable(
            F.delay(process.getInputStream()),
            F.blocking(process.destroy()),
            8192
          )

          def stderr = readInputStreamCancelable(
            F.delay(process.getErrorStream()),
            F.blocking(process.destroy()),
            8192
          )
        }
        }
  }
}<|MERGE_RESOLUTION|>--- conflicted
+++ resolved
@@ -25,16 +25,12 @@
 
 import cats.effect.kernel.Async
 import cats.effect.kernel.Resource
-<<<<<<< HEAD
-import cats.syntax.all._
-import fs2.io.CollectionCompat._
+
 import java.lang.ProcessBuilder.Redirect
-=======
 import cats.syntax.all.*
 import fs2.io.CollectionCompat.*
 
 import java.lang
->>>>>>> 28198966
 
 private[process] trait ProcessesCompanionPlatform {
   def forAsync[F[_]](implicit F: Async[F]): Processes[F] = new UnsealedProcesses[F] {
@@ -67,25 +63,7 @@
               builder.redirectOutput(Redirect.DISCARD)
               builder.redirectError(Redirect.DISCARD)
           }
-<<<<<<< HEAD
 
-          builder.start()
-        }
-      } { process =>
-        F.delay(process.isAlive())
-          .ifM(
-            F.blocking {
-              process.destroy()
-              process.waitFor()
-              ()
-            },
-            F.unit
-          )
-      }
-      .map { process =>
-        new UnsealedProcess[F] {
-          def isAlive = F.delay(process.isAlive())
-=======
         } { process =>
           F.delay(process.isAlive())
             .ifM(
@@ -107,7 +85,6 @@
               evalOnVirtualThreadIfAvailable(F.interruptible(process.waitFor())),
               F.delay(process.exitValue())
             )
->>>>>>> 28198966
 
           def exitValue = isAlive.ifM(
             F.interruptible(process.waitFor()),
