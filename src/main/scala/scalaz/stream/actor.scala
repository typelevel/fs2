package scalaz.stream

import scalaz._
import scalaz.concurrent.{Actor, Strategy, Task}
import scalaz.\/._

import collection.immutable.Queue

trait actor {

  /**
   * Returns a discrete `Process` stream that can be added to or
   * halted asynchronously by sending the returned `Actor` messages.
<<<<<<< HEAD
   * `message.queue.enqueue(a)` adds an element to the stream in FIFO order, 
   * `message.queue.close` terminates the stream, 
   * `message.queue.cancel` terminates the stream immediately, ignoring queued messages,
   * `message.queue.fail(e)` terminates the stream with the given error, and
   * `message.queue.fail(e,true)` terminates the stream with the given error, ignoring queued messages. 
   * 
   * Note that the memory usage of the actor can grow unbounded if 
   * `enqueue` messages are sent to the actor faster than 
=======
   * `message.queue.enqueue(a)` adds an element to the stream in FIFO order,
   * `message.queue.close` terminates the stream, and
   * `message.queue.fail(e)` terminates the stream with the given error.
   *
   * Note that the memory usage of the actor can grow unbounded if
   * `enqueue` messages are sent to the actor faster than
>>>>>>> 74fd6539
   * they are dequeued by whatever consumes the output `Process`.
   * Use the `message.queue.size` message to asynchronously check the
   * queue size and throttle whatever is feeding the actor messages.
   */
  def queue[A](implicit S: Strategy): (Actor[message.queue.Msg[A]], Process[Task, A]) = {
    import message.queue._
    var q = Queue[A]()
    var n = 0 // size of q
    var done = false
    var listeners: Queue[(Throwable \/ A) => Unit] = Queue()
<<<<<<< HEAD
    val a: Actor[Msg[A]] = Actor.actor { msg => println(msg); msg match {
      case Enqueue(a) if !done =>
        if (listeners.isEmpty) { q = q.enqueue(\/-(a)); n += 1 }
        else { 
          val (cb, l2) = listeners.dequeue 
=======
    var terminal: Option[Throwable] = None
    def releaseTheHorde(e: Throwable) = {
      terminal = Some(e)
      listeners.foreach(_(left(e)))
    }
    val a: Actor[Msg[A]] = Actor.actor {
      case Close() =>
        releaseTheHorde(Process.End)
      case Fail(e) =>
        releaseTheHorde(e)
      case Enqueue(a) =>
        if (listeners.isEmpty) { q = q.enqueue(a); n += 1 }
        else {
          val (cb, l2) = listeners.dequeue
>>>>>>> 74fd6539
          listeners = l2
          cb(right(a))
        }
      case Dequeue(cb) =>
        if (q.isEmpty && terminal.isEmpty) listeners = listeners.enqueue(cb)
        else if (terminal.isDefined) cb(left(terminal.get))
        else {
          val (a, q2) = q.dequeue
          q = q2
          n -= 1
          cb(right(a))
        }
<<<<<<< HEAD
      case Close(cancel) if !done => 
        if (cancel) { q = Queue(-\/(Process.End)); n = 0 }
        else q = q.enqueue(-\/(Process.End))
        done = true
      case Fail(e,cancel) if !done => 
        if (cancel) { q = Queue(-\/(e)); n = 0 }
        else q = q.enqueue(-\/(e))
        done = true
=======
>>>>>>> 74fd6539
      case QueueSize(cb) => cb(n)
      case _ => ()
    }}
    val p = Process.repeatWrap { Task.async[A] { cb => a ! Dequeue(cb) } }
    (a, p)
  }

  /**
   * Returns a continuous `Process` stream whose value can be set
   * asynchronously using the returned `Actor`.
   *
   * `message.variable.set(a)` sets the value of the stream,
   * `message.variable.close` terminates the stream,
   * `message.variable.fail(e)` terminates the stream with the given error, and
   * `message.variable.onRead(cb)` registers the given action to be run when
   * the variable is first read.
   *
   * Note that the memory usage of the actor can grow unbounded if
   * `Msg.Enqueue` messages are sent to the actor faster than
   * they are dequeued by whatever consumes the output `Process`.
   * Use the `Msg.QueueSize` message to asynchronously check the
   * queue size and throttle whatever is feeding the actor messages.
   */
  def variable[A](implicit S: Strategy): (Actor[message.variable.Msg[A]], Process[Task, A]) = {
    import message.variable._
    var ref: Throwable \/ A = null
    var done = false
    var listeners: Queue[(Throwable \/ A) => Unit] = null
    var onRead = () => { () }
    val a: Actor[Msg[A]] = Actor.actor { a =>
      if (!done) a match {
        case Set(a) =>
          ref = right(a)
          if (!(listeners eq null)) {
            listeners.foreach { _(ref) }
            listeners = null
          }
        case Get(cb) =>
          if (ref eq null) {
            if (listeners eq null) listeners = Queue()
            listeners = listeners.enqueue(cb)
            onRead()
          }
          else
            cb(ref)
        case Close() =>
          ref = left(Process.End)
          done = true
        case Fail(e) =>
          ref = left(e)
          done = true
        case OnRead(cb) =>
          val h = onRead
          onRead = () => { h(); cb() }
      }
    }
    val p = Process.repeatWrap { Task.async[A] { cb => a ! Get(cb) } }
    (a, p)
  }

  /** Convert an `Actor[A]` to a `Sink[Task, A]`. */
  def toSink[A](snk: Actor[A]): Process[Task, A => Task[Unit]] =
    Process.repeatWrap { Task.now { (a: A) => Task.delay { snk ! a } } }

}

object actor extends actor

object message {

  object queue {
    trait Msg[A]
    case class Dequeue[A](callback: (Throwable \/ A) => Unit) extends Msg[A]
    case class Enqueue[A](a: A) extends Msg[A]
    case class Fail[A](error: Throwable, cancel: Boolean) extends Msg[A]
    case class Close[A](cancel: Boolean) extends Msg[A]
    case class QueueSize[A](callback: Int => Unit) extends Msg[A]

    def enqueue[A](a: A): Msg[A] =
      Enqueue(a)

    def dequeue[A](cb: A => Unit, onError: Throwable => Unit = t => ()): Msg[A] =
      Dequeue {
        case -\/(e) => onError(e)
        case \/-(a) => cb(a)
      }

    def size[A](cb: Int => Unit): Msg[A] = QueueSize(cb)
<<<<<<< HEAD
    
    def close[A]: Msg[A] = Close[A](false)
    def cancel[A]: Msg[A] = Close[A](true)
    def fail[A](err: Throwable, cancel: Boolean = false): Msg[A] = Fail(err, cancel)
=======

    def close[A]: Msg[A] = Close[A]()
    def fail[A](err: Throwable): Msg[A] = Fail(err)
>>>>>>> 74fd6539
  }

  object variable {
    trait Msg[A]
    case class Set[A](a: A) extends Msg[A]
    case class Get[A](callback: (Throwable \/ A) => Unit) extends Msg[A]
    case class Close[A]() extends Msg[A]
    case class Fail[A](error: Throwable) extends Msg[A]
    case class OnRead[A](action: () => Unit) extends Msg[A]

    def set[A](a: A): Msg[A] = Set(a)
    def get[A](callback: (Throwable \/ A) => Unit): Msg[A] = Get(callback)
    def onRead[A](action: () => Unit): Msg[A] = OnRead(action)
    def close[A]: Msg[A] = Close[A]()
    def fail[A](err: Throwable): Msg[A] = Fail(err)
  }
}<|MERGE_RESOLUTION|>--- conflicted
+++ resolved
@@ -11,7 +11,7 @@
   /**
    * Returns a discrete `Process` stream that can be added to or
    * halted asynchronously by sending the returned `Actor` messages.
-<<<<<<< HEAD
+   *
    * `message.queue.enqueue(a)` adds an element to the stream in FIFO order, 
    * `message.queue.close` terminates the stream, 
    * `message.queue.cancel` terminates the stream immediately, ignoring queued messages,
@@ -20,59 +20,32 @@
    * 
    * Note that the memory usage of the actor can grow unbounded if 
    * `enqueue` messages are sent to the actor faster than 
-=======
-   * `message.queue.enqueue(a)` adds an element to the stream in FIFO order,
-   * `message.queue.close` terminates the stream, and
-   * `message.queue.fail(e)` terminates the stream with the given error.
-   *
-   * Note that the memory usage of the actor can grow unbounded if
-   * `enqueue` messages are sent to the actor faster than
->>>>>>> 74fd6539
    * they are dequeued by whatever consumes the output `Process`.
    * Use the `message.queue.size` message to asynchronously check the
    * queue size and throttle whatever is feeding the actor messages.
    */
   def queue[A](implicit S: Strategy): (Actor[message.queue.Msg[A]], Process[Task, A]) = {
     import message.queue._
-    var q = Queue[A]()
+    var q = Queue[Throwable \/ A]()
     var n = 0 // size of q
     var done = false
     var listeners: Queue[(Throwable \/ A) => Unit] = Queue()
-<<<<<<< HEAD
-    val a: Actor[Msg[A]] = Actor.actor { msg => println(msg); msg match {
+    val a: Actor[Msg[A]] = Actor.actor { 
       case Enqueue(a) if !done =>
-        if (listeners.isEmpty) { q = q.enqueue(\/-(a)); n += 1 }
+        if (listeners.isEmpty) { q = q.enqueue(right(a)); n += 1 }
         else { 
           val (cb, l2) = listeners.dequeue 
-=======
-    var terminal: Option[Throwable] = None
-    def releaseTheHorde(e: Throwable) = {
-      terminal = Some(e)
-      listeners.foreach(_(left(e)))
-    }
-    val a: Actor[Msg[A]] = Actor.actor {
-      case Close() =>
-        releaseTheHorde(Process.End)
-      case Fail(e) =>
-        releaseTheHorde(e)
-      case Enqueue(a) =>
-        if (listeners.isEmpty) { q = q.enqueue(a); n += 1 }
-        else {
-          val (cb, l2) = listeners.dequeue
->>>>>>> 74fd6539
           listeners = l2
           cb(right(a))
         }
       case Dequeue(cb) =>
-        if (q.isEmpty && terminal.isEmpty) listeners = listeners.enqueue(cb)
-        else if (terminal.isDefined) cb(left(terminal.get))
+        if (q.isEmpty) listeners = listeners.enqueue(cb)
         else {
           val (a, q2) = q.dequeue
           q = q2
           n -= 1
-          cb(right(a))
+          cb(a)
         }
-<<<<<<< HEAD
       case Close(cancel) if !done => 
         if (cancel) { q = Queue(-\/(Process.End)); n = 0 }
         else q = q.enqueue(-\/(Process.End))
@@ -81,11 +54,9 @@
         if (cancel) { q = Queue(-\/(e)); n = 0 }
         else q = q.enqueue(-\/(e))
         done = true
-=======
->>>>>>> 74fd6539
       case QueueSize(cb) => cb(n)
       case _ => ()
-    }}
+    }
     val p = Process.repeatWrap { Task.async[A] { cb => a ! Dequeue(cb) } }
     (a, p)
   }
@@ -171,16 +142,9 @@
       }
 
     def size[A](cb: Int => Unit): Msg[A] = QueueSize(cb)
-<<<<<<< HEAD
-    
     def close[A]: Msg[A] = Close[A](false)
     def cancel[A]: Msg[A] = Close[A](true)
     def fail[A](err: Throwable, cancel: Boolean = false): Msg[A] = Fail(err, cancel)
-=======
-
-    def close[A]: Msg[A] = Close[A]()
-    def fail[A](err: Throwable): Msg[A] = Fail(err)
->>>>>>> 74fd6539
   }
 
   object variable {
