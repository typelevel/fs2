--- conflicted
+++ resolved
@@ -28,15 +28,6 @@
 
 /** Implementation of the reactivestreams protocol for fs2
   *
-<<<<<<< HEAD
-  * @example
-  *   {{{ scala> import fs2._ scala> import fs2.interop.reactivestreams._ scala> import
-  *   cats.effect.{IO, Resource}, cats.effect.unsafe.implicits.global scala> scala> val upstream:
-  *   Stream[IO, Int] = Stream(1, 2, 3).covary[IO] scala> val publisher: Resource[IO,
-  *   StreamUnicastPublisher[IO, Int]] = upstream.toUnicastPublisher scala> val downstream:
-  *   Stream[IO, Int] = Stream.resource(publisher).flatMap(_.toStream[IO]) scala> scala>
-  *   downstream.compile.toVector.unsafeRunSync() res0: Vector[Int] = Vector(1, 2, 3) }}}
-=======
   * @example {{{
   * scala> import fs2._
   * scala> import fs2.interop.reactivestreams._
@@ -49,7 +40,6 @@
   * scala> downstream.compile.toVector.unsafeRunSync()
   * res0: Vector[Int] = Vector(1, 2, 3)
   * }}}
->>>>>>> eb39fe4e
   *
   * @see
   *   [[http://www.reactive-streams.org/]]
