--- conflicted
+++ resolved
@@ -317,12 +317,6 @@
   .nativeEnablePlugins(ScalaNativeBrewedConfigPlugin)
   .nativeSettings(commonNativeSettings)
   .nativeSettings(
-<<<<<<< HEAD
-=======
-    libraryDependencies ++= Seq(
-      "com.armanbilge" %%% "epollcat" % "0.1.6" % Test
-    ),
->>>>>>> 609567cb
     Test / nativeBrewFormulas += "s2n",
     Test / envVars ++= Map("S2N_DONT_MLOCK" -> "1")
   )
