import microsites.ExtraMdFileConfig
import com.typesafe.sbt.pgp.PgpKeys.publishSigned
import com.typesafe.tools.mima.core.{Problem, ProblemFilters}
import sbtrelease.Version

val ReleaseTag = """^release/([\d\.]+a?)$""".r

lazy val contributors = Seq(
  "pchiusano" -> "Paul Chiusano",
  "pchlupacek" -> "Pavel Chlupáček",
  "SystemFw" -> "Fabio Labella",
  "alissapajer" -> "Alissa Pajer",
  "djspiewak" -> "Daniel Spiewak",
  "fthomas" -> "Frank Thomas",
  "runarorama" -> "Rúnar Ó. Bjarnason",
  "jedws" -> "Jed Wesley-Smith",
  "mpilquist" -> "Michael Pilquist",
  "durban" -> "Daniel Urban"
)

lazy val commonSettings = Seq(
  organization := "co.fs2",
  scalacOptions ++= Seq(
    "-feature",
    "-deprecation",
    "-language:implicitConversions",
    "-language:higherKinds",
    "-language:existentials",
    "-language:postfixOps",
    "-Ypartial-unification"
  ) ++
    (if (scalaBinaryVersion.value.startsWith("2.12"))
       List(
         "-Xlint",
         "-Xfatal-warnings",
         "-Yno-adapted-args",
         "-Ywarn-value-discard",
         "-Ywarn-unused-import"
       )
     else Nil) ++ (if (scalaBinaryVersion.value.startsWith("2.11"))
                     List("-Xexperimental")
                   else
                     Nil), // 2.11 needs -Xexperimental to enable SAM conversion
  scalacOptions in (Compile, console) ~= {
    _.filterNot("-Ywarn-unused-import" == _)
      .filterNot("-Xlint" == _)
      .filterNot("-Xfatal-warnings" == _)
  },
  scalacOptions in (Compile, console) += "-Ydelambdafy:inline",
  scalacOptions in (Test, console) := (scalacOptions in (Compile, console)).value,
  libraryDependencies ++= Seq(
    compilerPlugin("org.spire-math" %% "kind-projector" % "0.9.6"),
    "org.scalatest" %%% "scalatest" % "3.0.5" % "test",
    "org.scalacheck" %%% "scalacheck" % "1.13.5" % "test",
    "org.typelevel" %%% "cats-laws" % "1.1.0" % "test"
  ),
  scmInfo := Some(ScmInfo(url("https://github.com/functional-streams-for-scala/fs2"),
                          "git@github.com:functional-streams-for-scala/fs2.git")),
  homepage := Some(url("https://github.com/functional-streams-for-scala/fs2")),
  licenses += ("MIT", url("http://opensource.org/licenses/MIT")),
  initialCommands := s"""
    import fs2._
    import cats.effect._
    import scala.concurrent.ExecutionContext.Implicits.global, scala.concurrent.duration._
  """,
  doctestTestFramework := DoctestTestFramework.ScalaTest,
  scalafmtOnCompile := true
) ++ testSettings ++ scaladocSettings ++ publishingSettings ++ releaseSettings

lazy val testSettings = Seq(
  fork in Test := !isScalaJSProject.value,
  parallelExecution in Test := false,
  testOptions in Test += Tests.Argument(TestFrameworks.ScalaTest, "-oDF"),
  publishArtifact in Test := true
)

lazy val tutSettings = Seq(
  scalacOptions in Tut ~= {
    _.filterNot("-Ywarn-unused-import" == _)
      .filterNot("-Xlint" == _)
      .filterNot("-Xfatal-warnings" == _)
  },
  scalacOptions in Tut += "-Ydelambdafy:inline"
)

def scmBranch(v: String): String = {
  val Some(ver) = Version(v)
  if (ver.qualifier.exists(_ == "-SNAPSHOT"))
    // support branch (0.9.0-SNAPSHOT -> series/0.9)
    s"series/${ver.copy(subversions = ver.subversions.take(1), qualifier = None).string}"
  else
    // release tag (0.9.0-M2 -> v0.9.0-M2)
    s"v${ver.string}"
}

lazy val scaladocSettings = Seq(
  scalacOptions in (Compile, doc) ++= Seq(
    "-doc-source-url",
    s"${scmInfo.value.get.browseUrl}/tree/${scmBranch(version.value)}€{FILE_PATH}.scala",
    "-sourcepath",
    baseDirectory.in(LocalRootProject).value.getAbsolutePath,
    "-implicits",
    "-implicits-sound-shadowing",
    "-implicits-show-all"
  ),
  scalacOptions in (Compile, doc) ~= { _.filterNot { _ == "-Xfatal-warnings" } },
  autoAPIMappings := true
)

lazy val publishingSettings = Seq(
  publishTo := {
    val nexus = "https://oss.sonatype.org/"
    if (version.value.trim.endsWith("SNAPSHOT"))
      Some("snapshots".at(nexus + "content/repositories/snapshots"))
    else
      Some("releases".at(nexus + "service/local/staging/deploy/maven2"))
  },
  credentials ++= (for {
    username <- Option(System.getenv().get("SONATYPE_USERNAME"))
    password <- Option(System.getenv().get("SONATYPE_PASSWORD"))
  } yield
    Credentials("Sonatype Nexus Repository Manager", "oss.sonatype.org", username, password)).toSeq,
  publishMavenStyle := true,
  pomIncludeRepository := { _ =>
    false
  },
  pomExtra := {
    <developers>
      {for ((username, name) <- contributors) yield
      <developer>
        <id>{username}</id>
        <name>{name}</name>
        <url>http://github.com/{username}</url>
      </developer>
      }
    </developers>
  },
  pomPostProcess := { node =>
    import scala.xml._
    import scala.xml.transform._
    def stripIf(f: Node => Boolean) = new RewriteRule {
      override def transform(n: Node) =
        if (f(n)) NodeSeq.Empty else n
    }
    val stripTestScope = stripIf { n =>
      n.label == "dependency" && (n \ "scope").text == "test"
    }
    new RuleTransformer(stripTestScope).transform(node)(0)
  }
)

lazy val commonJsSettings = Seq(
  scalaJSOptimizerOptions ~= { options =>
    // https://github.com/scala-js/scala-js/issues/2798
    try {
      scala.util.Properties.isJavaAtLeast("1.8")
      options
    } catch {
      case _: NumberFormatException =>
        options.withParallel(false)
    }
  },
  scalaJSStage in Test := FastOptStage,
  jsEnv := new org.scalajs.jsenv.nodejs.NodeJSEnv(),
  scalacOptions in Compile += {
    val dir = project.base.toURI.toString.replaceFirst("[^/]+/?$", "")
    val url =
      "https://raw.githubusercontent.com/functional-streams-for-scala/fs2"
    s"-P:scalajs:mapSourceURI:$dir->$url/${scmBranch(version.value)}/"
  }
)

lazy val noPublish = Seq(
  publish := {},
  publishLocal := {},
  publishSigned := {},
  publishArtifact := false
)

lazy val releaseSettings = Seq(
  releaseCrossBuild := true,
  releasePublishArtifactsAction := PgpKeys.publishSigned.value
)

lazy val mimaSettings = Seq(
  mimaPreviousArtifacts := previousVersion(version.value).map { pv =>
    organization.value % (normalizedName.value + "_" + scalaBinaryVersion.value) % pv
  }.toSet,
  mimaBinaryIssueFilters ++= Seq(
    ProblemFilters.exclude[Problem]("fs2.internal.*"),
    ProblemFilters.exclude[Problem]("fs2.Stream#StepLeg.this")
  )
)

def previousVersion(currentVersion: String): Option[String] = {
  val Version = """(\d+)\.(\d+)\.(\d+).*""".r
  val Version(x, y, z) = currentVersion
  if (z == "0") None
  else Some(s"$x.$y.${z.toInt - 1}")
}

lazy val root = project
  .in(file("."))
  .settings(commonSettings)
  .settings(noPublish)
  .aggregate(coreJVM, coreJS, io, scodecJVM, scodecJS, benchmark)

lazy val core = crossProject
  .in(file("core"))
  .settings(commonSettings: _*)
  .settings(
    name := "fs2-core",
<<<<<<< HEAD
    libraryDependencies += "org.typelevel" %%% "cats-effect" % "0.10-c64e7c9",
=======
    libraryDependencies ++= Seq("org.typelevel" %%% "cats-effect" % "0.10",
                                "org.typelevel" %%% "cats-core" % "1.1.0"),
>>>>>>> 5d547a0f
    sourceDirectories in (Compile, scalafmt) += baseDirectory.value / "../shared/src/main/scala"
  )
  .jsSettings(commonJsSettings: _*)

lazy val coreJVM = core.jvm
  .enablePlugins(SbtOsgi)
  .settings(
    OsgiKeys.exportPackage := Seq("fs2.*"),
    OsgiKeys.privatePackage := Seq(),
    OsgiKeys.importPackage := {
      val Some((major, minor)) = CrossVersion.partialVersion(scalaVersion.value)
      Seq(s"""scala.*;version="[$major.$minor,$major.${minor + 1})"""", "*")
    },
    OsgiKeys.additionalHeaders := Map("-removeheaders" -> "Include-Resource,Private-Package"),
    osgiSettings,
    libraryDependencies ++= {
      CrossVersion.partialVersion(scalaVersion.value) match {
        case Some((2, minor)) if minor >= 13 =>
          Seq("org.scala-lang.modules" %% "scala-parallel-collections" % "0.1.2" % "test")
        case _ =>
          Seq()
      }
    }
  )
  .settings(mimaSettings)
lazy val coreJS = core.js.disablePlugins(DoctestPlugin, MimaPlugin)

lazy val io = project
  .in(file("io"))
  .enablePlugins(SbtOsgi)
  .settings(commonSettings)
  .settings(mimaSettings)
  .settings(
    name := "fs2-io",
    OsgiKeys.exportPackage := Seq("fs2.io.*"),
    OsgiKeys.privatePackage := Seq(),
    OsgiKeys.importPackage := {
      val Some((major, minor)) = CrossVersion.partialVersion(scalaVersion.value)
      Seq(s"""scala.*;version="[$major.$minor,$major.${minor + 1})"""",
          """fs2.*;version="${Bundle-Version}"""",
          "*")
    },
    OsgiKeys.additionalHeaders := Map("-removeheaders" -> "Include-Resource,Private-Package"),
    osgiSettings
  )
  .dependsOn(coreJVM % "compile->compile;test->test")

lazy val scodec = crossProject
  .in(file("scodec"))
  .settings(commonSettings)
  .settings(
    name := "fs2-scodec",
    libraryDependencies += "org.scodec" %%% "scodec-bits" % "1.1.5",
    sourceDirectories in (Compile, scalafmt) += baseDirectory.value / "../shared/src/main/scala"
  )
  .dependsOn(core % "compile->compile;test->test")
  .jsSettings(commonJsSettings: _*)

lazy val scodecJVM = scodec.jvm
  .enablePlugins(SbtOsgi)
  .settings(mimaSettings)
  .settings(
    OsgiKeys.exportPackage := Seq("fs2.interop.scodec.*"),
    OsgiKeys.privatePackage := Seq(),
    OsgiKeys.importPackage := {
      val Some((major, minor)) = CrossVersion.partialVersion(scalaVersion.value)
      Seq(s"""scala.*;version="[$major.$minor,$major.${minor + 1})"""",
          """fs2.*;version="${Bundle-Version}"""",
          "*")
    },
    OsgiKeys.additionalHeaders := Map("-removeheaders" -> "Include-Resource,Private-Package"),
    osgiSettings
  )
lazy val scodecJS = scodec.js.disablePlugins(DoctestPlugin, MimaPlugin)

lazy val benchmarkMacros = project
  .in(file("benchmark-macros"))
  .disablePlugins(MimaPlugin)
  .settings(commonSettings)
  .settings(noPublish)
  .settings(
    name := "fs2-benchmark-macros",
    addCompilerPlugin(("org.scalamacros" % "paradise" % "2.1.1").cross(CrossVersion.patch)),
    libraryDependencies += scalaOrganization.value % "scala-reflect" % scalaVersion.value
  )

lazy val benchmark = project
  .in(file("benchmark"))
  .disablePlugins(MimaPlugin)
  .settings(commonSettings)
  .settings(noPublish)
  .settings(
    name := "fs2-benchmark"
  )
  .settings(
    addCompilerPlugin(("org.scalamacros" % "paradise" % "2.1.1").cross(CrossVersion.patch)),
    libraryDependencies += scalaOrganization.value % "scala-reflect" % scalaVersion.value
  )
  .enablePlugins(JmhPlugin)
  .dependsOn(io, benchmarkMacros)

lazy val docs = project
  .in(file("docs"))
  .enablePlugins(TutPlugin)
  .settings(commonSettings)
  .settings(
    name := "fs2-docs",
    tutSourceDirectory := file("docs") / "src",
    tutTargetDirectory := file("docs")
  )
  .settings(tutSettings)
  .dependsOn(coreJVM, io)

lazy val microsite = project
  .in(file("site"))
  .enablePlugins(MicrositesPlugin)
  .settings(commonSettings)
  .settings(
    tutSourceDirectory := file("site") / "src",
    micrositeName := "fs2",
    micrositeDescription := "fs2 - Functional Streams for Scala",
    micrositeGithubOwner := "functional-streams-for-scala",
    micrositeGithubRepo := "fs2",
    micrositeBaseUrl := "/fs2",
    micrositeExtraMdFiles := Map(
      file("README.md") -> ExtraMdFileConfig(
        "index.md",
        "home",
        Map("title" -> "Home", "section" -> "home", "position" -> "0")
      )
    )
  )
  .settings(tutSettings)
  .dependsOn(coreJVM, io)<|MERGE_RESOLUTION|>--- conflicted
+++ resolved
@@ -210,12 +210,8 @@
   .settings(commonSettings: _*)
   .settings(
     name := "fs2-core",
-<<<<<<< HEAD
-    libraryDependencies += "org.typelevel" %%% "cats-effect" % "0.10-c64e7c9",
-=======
     libraryDependencies ++= Seq("org.typelevel" %%% "cats-effect" % "0.10",
                                 "org.typelevel" %%% "cats-core" % "1.1.0"),
->>>>>>> 5d547a0f
     sourceDirectories in (Compile, scalafmt) += baseDirectory.value / "../shared/src/main/scala"
   )
   .jsSettings(commonJsSettings: _*)
