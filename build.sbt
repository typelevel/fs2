import com.typesafe.tools.mima.core._

Global / onChangedBuildSource := ReloadOnSourceChanges

ThisBuild / tlBaseVersion := "3.5"

ThisBuild / organization := "co.fs2"
ThisBuild / organizationName := "Functional Streams for Scala"
ThisBuild / startYear := Some(2013)

val NewScala = "2.13.10"

ThisBuild / crossScalaVersions := Seq("3.2.2", "2.12.17", NewScala)
ThisBuild / tlVersionIntroduced := Map("3" -> "3.0.3")

ThisBuild / githubWorkflowOSes := Seq("ubuntu-22.04")
ThisBuild / githubWorkflowJavaVersions := Seq(JavaSpec.temurin("17"))
ThisBuild / githubWorkflowBuildPreamble ++= nativeBrewInstallWorkflowSteps.value
ThisBuild / nativeBrewInstallCond := Some("matrix.project == 'rootNative'")

ThisBuild / tlCiReleaseBranches := List("main", "series/2.5.x")

ThisBuild / githubWorkflowBuild ++= Seq(
  WorkflowStep.Run(
    List("cd scalafix", "sbt testCI"),
    name = Some("Scalafix tests"),
    cond = Some(s"matrix.scala == '$NewScala' && matrix.project == 'rootJVM'")
  )
)

ThisBuild / licenses := List(("MIT", url("http://opensource.org/licenses/MIT")))

ThisBuild / doctestTestFramework := DoctestTestFramework.ScalaCheck

ThisBuild / developers ++= List(
  "mpilquist" -> "Michael Pilquist",
  "pchiusano" -> "Paul Chiusano",
  "pchlupacek" -> "Pavel Chlupáček",
  "SystemFw" -> "Fabio Labella",
  "alissapajer" -> "Alissa Pajer",
  "djspiewak" -> "Daniel Spiewak",
  "fthomas" -> "Frank Thomas",
  "runarorama" -> "Rúnar Ó. Bjarnason",
  "jedws" -> "Jed Wesley-Smith",
  "durban" -> "Daniel Urban"
).map { case (username, fullName) =>
  tlGitHubDev(username, fullName)
}

// If debugging tests, it's sometimes useful to disable parallel execution and test result buffering:
// ThisBuild / Test / parallelExecution := false
// ThisBuild / Test / testOptions += Tests.Argument(TestFrameworks.MUnit, "-b")

ThisBuild / initialCommands := s"""
    import fs2._, cats.effect._, cats.effect.implicits._, cats.effect.unsafe.implicits.global, cats.syntax.all._, scala.concurrent.duration._
  """

ThisBuild / mimaBinaryIssueFilters ++= Seq(
  // No bincompat on internal package
  ProblemFilters.exclude[Problem]("fs2.internal.*"),
  ProblemFilters.exclude[Problem]("fs2.io.internal.*"),
  // Mima reports all ScalaSignature changes as errors, despite the fact that they don't cause bincompat issues when version swapping (see https://github.com/lightbend/mima/issues/361)
  ProblemFilters.exclude[IncompatibleSignatureProblem]("*"),
  ProblemFilters.exclude[IncompatibleMethTypeProblem]("fs2.Pull#MapOutput.apply"),
  ProblemFilters.exclude[IncompatibleResultTypeProblem]("fs2.Pull#MapOutput.fun"),
  ProblemFilters.exclude[IncompatibleMethTypeProblem]("fs2.Pull#MapOutput.copy"),
  ProblemFilters.exclude[IncompatibleResultTypeProblem]("fs2.Pull#MapOutput.copy$default$2"),
  ProblemFilters.exclude[IncompatibleMethTypeProblem]("fs2.Pull#MapOutput.this"),
  ProblemFilters.exclude[AbstractClassProblem]("fs2.Pull$CloseScope"),
  ProblemFilters.exclude[DirectAbstractMethodProblem]("fs2.Pull#CloseScope.*"),
  ProblemFilters.exclude[DirectMissingMethodProblem]("fs2.Pull#BindBind.*"),
  ProblemFilters.exclude[DirectMissingMethodProblem]("fs2.Pull#CloseScope.*"),
  ProblemFilters.exclude[DirectMissingMethodProblem]("fs2.Pull.uncons"),
  ProblemFilters.exclude[MissingClassProblem]("fs2.Pull$CloseScope$"),
  ProblemFilters.exclude[MissingClassProblem]("fs2.Pull$EvalView"),
  ProblemFilters.exclude[MissingClassProblem]("fs2.Pull$View"),
  ProblemFilters.exclude[MissingClassProblem]("fs2.Pull$View$"),
  ProblemFilters.exclude[MissingClassProblem]("fs2.Pull$BindView"),
  ProblemFilters.exclude[ReversedAbstractMethodProblem]("fs2.Pull#CloseScope.*"),
  ProblemFilters.exclude[Problem]("fs2.io.Watcher#Registration.*"),
  ProblemFilters.exclude[Problem]("fs2.io.Watcher#DefaultWatcher.*"),
  ProblemFilters.exclude[ReversedMissingMethodProblem]("fs2.io.net.tls.TLSContext.clientBuilder"),
  ProblemFilters.exclude[ReversedMissingMethodProblem]("fs2.io.net.tls.TLSContext.serverBuilder"),
  ProblemFilters.exclude[ReversedMissingMethodProblem](
    "fs2.io.net.tls.TLSContext.dtlsClientBuilder"
  ),
  ProblemFilters.exclude[ReversedMissingMethodProblem](
    "fs2.io.net.tls.TLSContext.dtlsServerBuilder"
  ),
  ProblemFilters.exclude[Problem]("fs2.io.net.tls.TLSEngine*"),
  // start #2453 cross-build fs2.io for scala.js
  // private implementation classes
  ProblemFilters.exclude[MissingClassProblem]("fs2.io.net.Socket$IntCallbackHandler"),
  ProblemFilters.exclude[MissingClassProblem]("fs2.io.net.Socket$BufferedReads"),
  ProblemFilters.exclude[MissingClassProblem]("fs2.io.net.SocketGroup$AsyncSocketGroup"),
  ProblemFilters.exclude[MissingClassProblem]("fs2.io.net.Socket$AsyncSocket"),
  ProblemFilters.exclude[MissingClassProblem](
    "fs2.io.net.DatagramSocketGroup$AsyncDatagramSocketGroup"
  ),
  ProblemFilters.exclude[MissingClassProblem]("fs2.io.net.unixsocket.UnixSockets$AsyncSocket"),
  ProblemFilters.exclude[MissingClassProblem]("fs2.io.net.unixsocket.UnixSockets$AsyncUnixSockets"),
  ProblemFilters.exclude[MissingClassProblem]("fs2.io.net.tls.TLSContext$Builder$AsyncBuilder"),
  // sealed traits
  ProblemFilters.exclude[NewMixinForwarderProblem]("fs2.io.net.Network.*"),
  ProblemFilters.exclude[NewMixinForwarderProblem]("fs2.io.net.tls.TLSContext.*"),
  ProblemFilters.exclude[InheritedNewAbstractMethodProblem]("fs2.io.net.tls.TLSContext.*"),
  ProblemFilters.exclude[InheritedNewAbstractMethodProblem]("fs2.Compiler#Target.*"),
  ProblemFilters.exclude[InheritedNewAbstractMethodProblem](
    "fs2.Compiler#TargetLowPriority#MonadErrorTarget.*"
  ),
  // end #2453
  ProblemFilters.exclude[NewMixinForwarderProblem]("fs2.io.file.Files.*"),
  ProblemFilters.exclude[ReversedMissingMethodProblem]("fs2.io.file.Files.*"),
  ProblemFilters.exclude[MissingClassProblem]("fs2.io.file.Files$AsyncFiles"),
  ProblemFilters.exclude[InheritedNewAbstractMethodProblem]("fs2.io.file.Files.F"),
  ProblemFilters.exclude[InheritedNewAbstractMethodProblem](
    "fs2.io.file.Files._runJavaCollectionResource"
  ),
  ProblemFilters.exclude[InheritedNewAbstractMethodProblem]("fs2.io.file.Files.list"),
  ProblemFilters.exclude[InheritedNewAbstractMethodProblem]("fs2.io.file.Files.watch"),
  ProblemFilters.exclude[MissingClassProblem]("fs2.Pull$MapOutput$"),
  ProblemFilters.exclude[MissingClassProblem]("fs2.Pull$MapOutput"),
  ProblemFilters.exclude[IncompatibleMethTypeProblem]("fs2.Pull.mapOutput"),
  ProblemFilters.exclude[NewMixinForwarderProblem]("fs2.compression.Compression.gzip*"),
  ProblemFilters.exclude[NewMixinForwarderProblem]("fs2.compression.Compression.gunzip*"),
  ProblemFilters.exclude[DirectMissingMethodProblem]("fs2.compression.Compression.$init$"),
  ProblemFilters.exclude[ReversedMissingMethodProblem]("fs2.Compiler#Target.F"),
  ProblemFilters.exclude[MissingTypesProblem]("fs2.Compiler$Target$ConcurrentTarget"),
  ProblemFilters.exclude[IncompatibleResultTypeProblem]("fs2.Compiler#Target#ConcurrentTarget.F"),
  ProblemFilters.exclude[MissingClassProblem]("fs2.Compiler$TargetLowPriority$MonadCancelTarget"),
  ProblemFilters.exclude[MissingClassProblem]("fs2.Compiler$TargetLowPriority$MonadErrorTarget"),
  ProblemFilters.exclude[MissingTypesProblem]("fs2.Compiler$TargetLowPriority$SyncTarget"),
  ProblemFilters.exclude[MissingClassProblem]("fs2.Chunk$VectorChunk"),
  ProblemFilters.exclude[ReversedMissingMethodProblem](
    "fs2.compression.DeflateParams.fhCrcEnabled"
  ),
  ProblemFilters.exclude[DirectMissingMethodProblem](
    "fs2.compression.DeflateParams#DeflateParamsImpl.copy"
  ),
  ProblemFilters.exclude[DirectMissingMethodProblem](
    "fs2.compression.DeflateParams#DeflateParamsImpl.this"
  ),
  ProblemFilters.exclude[MissingTypesProblem]("fs2.compression.DeflateParams$DeflateParamsImpl$"),
  ProblemFilters.exclude[DirectMissingMethodProblem](
    "fs2.compression.DeflateParams#DeflateParamsImpl.apply"
  ),
  ProblemFilters.exclude[MissingClassProblem](
    "fs2.io.net.SocketCompanionPlatform$IntCallbackHandler"
  ),
  ProblemFilters.exclude[MissingClassProblem]("fs2.Chunk$BufferChunk"),
  ProblemFilters.exclude[DirectMissingMethodProblem]("fs2.Chunk.makeArrayBuilder"),
  ProblemFilters.exclude[DirectMissingMethodProblem](
    "fs2.interop.reactivestreams.StreamSubscriber.fsm"
  ),
  ProblemFilters.exclude[Problem]("fs2.interop.reactivestreams.StreamSubscriber#FSM*"),
  ProblemFilters.exclude[DirectMissingMethodProblem]("fs2.io.package.utf8Charset"),
  ProblemFilters.exclude[DirectMissingMethodProblem](
    "fs2.io.net.tls.TLSSocketPlatform.applicationProtocol"
  ),
  ProblemFilters.exclude[DirectMissingMethodProblem]("fs2.compression.Compression.gzip$default$*"),
  ProblemFilters.exclude[DirectMissingMethodProblem](
    "fs2.compression.Compression.gunzip$default$1$"
  ),
  ProblemFilters.exclude[DirectMissingMethodProblem]("fs2.ChunkCompanionPlatform.makeArrayBuilder"),
  ProblemFilters.exclude[ReversedMissingMethodProblem]("fs2.concurrent.Channel.trySend"),
  ProblemFilters.exclude[ReversedMissingMethodProblem]("fs2.compression.Compression.gunzip"),
  ProblemFilters.exclude[ReversedMissingMethodProblem](
    "fs2.io.net.tls.TLSContext#Builder.systemResource"
  ),
  ProblemFilters.exclude[ReversedMissingMethodProblem](
    "fs2.io.net.tls.TLSContext#Builder.insecureResource"
  ),
  ProblemFilters.exclude[DirectMissingMethodProblem]( // something funky in Scala 3.2.0 ...
    "fs2.io.net.SocketGroupCompanionPlatform#AsyncSocketGroup.this"
  ),
  ProblemFilters.exclude[DirectMissingMethodProblem](
    "fs2.io.net.tls.S2nConnection#RecvCallbackContext.readBuffer"
  ),
  ProblemFilters.exclude[DirectMissingMethodProblem]("fs2.io.package.readBytesFromInputStream"),
  ProblemFilters.exclude[DirectMissingMethodProblem]("fs2.io.package.readInputStreamGeneric"),
  ProblemFilters.exclude[DirectMissingMethodProblem]("fs2.io.package.<clinit>")
)

lazy val root = tlCrossRootProject
  .aggregate(
    core,
    io,
    scodec,
    protocols,
    reactiveStreams,
    unidocs,
    benchmark
  )

lazy val IntegrationTest = config("it").extend(Test)

lazy val commonNativeSettings = Seq[Setting[_]](
  tlVersionIntroduced := List("2.12", "2.13", "3").map(_ -> "3.2.15").toMap,
  Test / nativeBrewFormulas += "openssl"
)

lazy val core = crossProject(JVMPlatform, JSPlatform, NativePlatform)
  .in(file("core"))
  .configs(IntegrationTest)
  .settings(Defaults.itSettings: _*)
  .settings(
    inConfig(IntegrationTest)(org.scalafmt.sbt.ScalafmtPlugin.scalafmtConfigSettings),
    IntegrationTest / fork := true,
    IntegrationTest / javaOptions += "-Dcats.effect.tracing.mode=none"
  )
  .settings(
    name := "fs2-core",
    libraryDependencies ++= Seq(
      "org.scodec" %%% "scodec-bits" % "1.1.34",
      "org.typelevel" %%% "cats-core" % "2.9.0",
      "org.typelevel" %%% "cats-effect" % "3.4.6",
      "org.typelevel" %%% "cats-effect-laws" % "3.4.6" % Test,
      "org.typelevel" %%% "cats-effect-testkit" % "3.4.6" % Test,
<<<<<<< HEAD
      "org.scodec" %%% "scodec-bits" % "1.1.35",
      "org.typelevel" %%% "scalacheck-effect-munit" % "2.0.0-M2" % Test,
=======
      "org.typelevel" %%% "cats-laws" % "2.9.0" % Test,
      "org.typelevel" %%% "discipline-munit" % "2.0.0-M3" % Test,
>>>>>>> 325c74f9
      "org.typelevel" %%% "munit-cats-effect" % "2.0.0-M3" % Test,
      "org.typelevel" %%% "scalacheck-effect-munit" % "2.0.0-M2" % Test
    ),
    tlJdkRelease := None,
    Compile / doc / scalacOptions ++= (if (scalaVersion.value.startsWith("2.")) Seq("-nowarn")
                                       else Nil)
  )

lazy val coreJVM = core.jvm
  .settings(
    Test / fork := true,
    libraryDependencies ++= Seq(
      "org.reactivestreams" % "reactive-streams-tck-flow" % "1.0.4" % Test,
      "org.scalatestplus" %% "testng-7-5" % "3.2.14.0" % Test
    ),
    doctestIgnoreRegex := Some(".*NotGiven.scala")
  )

lazy val coreJS = core.js
  .disablePlugins(DoctestPlugin)
  .settings(
    Test / scalaJSStage := FastOptStage,
    jsEnv := new org.scalajs.jsenv.nodejs.NodeJSEnv(),
    scalaJSLinkerConfig ~= (_.withModuleKind(ModuleKind.CommonJSModule))
  )

lazy val coreNative = core.native
  .enablePlugins(ScalaNativeBrewedConfigPlugin)
  .disablePlugins(DoctestPlugin)
  .settings(commonNativeSettings)

lazy val io = crossProject(JVMPlatform, JSPlatform, NativePlatform)
  .in(file("io"))
  .settings(
    name := "fs2-io",
    tlVersionIntroduced ~= { _.updated("3", "3.1.0") },
    libraryDependencies += "com.comcast" %%% "ip4s-core" % "3.2.0"
  )
  .jvmSettings(
    Test / fork := true,
    libraryDependencies ++= Seq(
      "com.github.jnr" % "jnr-unixsocket" % "0.38.19" % Optional,
      "com.google.jimfs" % "jimfs" % "1.2" % Test
    )
  )
  .jsSettings(
    tlVersionIntroduced := List("2.12", "2.13", "3").map(_ -> "3.1.0").toMap,
    scalaJSLinkerConfig ~= (_.withModuleKind(ModuleKind.CommonJSModule))
  )
  .nativeEnablePlugins(ScalaNativeBrewedConfigPlugin)
  .nativeSettings(commonNativeSettings)
  .nativeSettings(
    libraryDependencies ++= Seq(
      "com.armanbilge" %%% "epollcat" % "0.1.3" % Test
    ),
    Test / nativeBrewFormulas += "s2n",
    Test / envVars ++= Map("S2N_DONT_MLOCK" -> "1")
  )
  .dependsOn(core % "compile->compile;test->test")
  .jsSettings(
    mimaBinaryIssueFilters ++= Seq(
      ProblemFilters.exclude[IncompatibleMethTypeProblem]("fs2.io.package.stdinUtf8"),
      ProblemFilters.exclude[IncompatibleMethTypeProblem]("fs2.io.package.stdoutLines"),
      ProblemFilters.exclude[IncompatibleMethTypeProblem]("fs2.io.package.stdout"),
      ProblemFilters.exclude[IncompatibleMethTypeProblem]("fs2.io.package.stdin"),
      ProblemFilters
        .exclude[ReversedMissingMethodProblem]("fs2.io.net.tls.TLSSocket.applicationProtocol"),
      ProblemFilters.exclude[DirectMissingMethodProblem]("fs2.io.*.JavaScript*Exception.this"),
      ProblemFilters.exclude[MissingClassProblem]("fs2.io.net.JavaScriptUnknownException"),
      ProblemFilters.exclude[DirectMissingMethodProblem](
        "fs2.io.net.tls.TLSSocketCompanionPlatform#AsyncTLSSocket.this"
      ),
      ProblemFilters.exclude[IncompatibleMethTypeProblem]("fs2.io.file.FileHandle.make"),
      ProblemFilters.exclude[IncompatibleMethTypeProblem]("fs2.io.net.DatagramSocket.forAsync"),
      ProblemFilters.exclude[IncompatibleMethTypeProblem](
        "fs2.io.net.DatagramSocketCompanionPlatform#AsyncDatagramSocket.this"
      ),
      ProblemFilters
        .exclude[ReversedMissingMethodProblem]("fs2.io.net.DatagramSocketOption#Key.set"),
      ProblemFilters.exclude[IncompatibleMethTypeProblem]("fs2.io.net.Socket.forAsync"),
      ProblemFilters.exclude[IncompatibleMethTypeProblem]("fs2.io.net.SocketOption.encoding"),
      ProblemFilters
        .exclude[ReversedMissingMethodProblem]("fs2.io.net.SocketOptionCompanionPlatform#Key.set"),
      ProblemFilters
        .exclude[ReversedMissingMethodProblem]("fs2.io.net.tls.SecureContext#SecureVersion.toJS"),
      ProblemFilters.exclude[MissingClassProblem]("fs2.io.net.tls.SecureContext$ops"),
      ProblemFilters.exclude[Problem]("fs2.io.net.tls.SecureContext.ops"),
      ProblemFilters.exclude[MissingClassProblem]("fs2.io.net.tls.SecureContext$ops$"),
      ProblemFilters.exclude[IncompatibleResultTypeProblem](
        "fs2.io.net.tls.TLSParameters#DefaultTLSParameters.toTLSSocketOptions"
      ),
      ProblemFilters.exclude[DirectMissingMethodProblem](
        "fs2.io.net.tls.TLSParameters#DefaultTLSParameters.toConnectionOptions"
      ),
      ProblemFilters.exclude[IncompatibleResultTypeProblem](
        "fs2.io.net.tls.SecureContext#SecureVersion#TLSv1.1.toJS"
      ),
      ProblemFilters.exclude[IncompatibleResultTypeProblem](
        "fs2.io.net.tls.SecureContext#SecureVersion#TLSv1.2.toJS"
      ),
      ProblemFilters.exclude[IncompatibleResultTypeProblem](
        "fs2.io.net.tls.SecureContext#SecureVersion#TLSv1.3.toJS"
      ),
      ProblemFilters.exclude[DirectMissingMethodProblem]("fs2.io.net.tls.TLSSocket.forAsync")
    )
  )

lazy val scodec = crossProject(JVMPlatform, JSPlatform, NativePlatform)
  .in(file("scodec"))
  .settings(
    name := "fs2-scodec",
    libraryDependencies += "org.scodec" %%% "scodec-core" % (if (
                                                               scalaVersion.value.startsWith("2.")
                                                             )
                                                               "1.11.10"
                                                             else "2.2.0"),
    tlVersionIntroduced := List("2.12", "2.13", "3").map(_ -> "3.2.0").toMap,
    tlJdkRelease := Some(8)
  )
  .jsSettings(
    scalaJSLinkerConfig ~= (_.withModuleKind(ModuleKind.CommonJSModule))
  )
  .nativeEnablePlugins(ScalaNativeBrewedConfigPlugin)
  .nativeSettings(commonNativeSettings)
  .dependsOn(core % "compile->compile;test->test", io % "test")

lazy val protocols = crossProject(JVMPlatform, JSPlatform, NativePlatform)
  .in(file("protocols"))
  .settings(
    name := "fs2-protocols",
    tlVersionIntroduced := List("2.12", "2.13", "3").map(_ -> "3.2.0").toMap,
    tlJdkRelease := Some(8)
  )
  .jsSettings(
    scalaJSLinkerConfig ~= (_.withModuleKind(ModuleKind.CommonJSModule))
  )
  .nativeEnablePlugins(ScalaNativeBrewedConfigPlugin)
  .nativeSettings(commonNativeSettings)
  .dependsOn(core % "compile->compile;test->test", scodec, io)

lazy val reactiveStreams = project
  .in(file("reactive-streams"))
  .settings(
    name := "fs2-reactive-streams",
    libraryDependencies ++= Seq(
      "org.reactivestreams" % "reactive-streams" % "1.0.4",
      "org.reactivestreams" % "reactive-streams-tck" % "1.0.4" % "test",
      "org.scalatestplus" %% "testng-7-5" % "3.2.15.0" % "test"
    ),
    tlJdkRelease := Some(8),
    Test / fork := true // Otherwise SubscriberStabilitySpec fails
  )
  .dependsOn(coreJVM % "compile->compile;test->test")

lazy val unidocs = project
  .in(file("unidocs"))
  .enablePlugins(TypelevelUnidocPlugin)
  .settings(
    name := "fs2-docs",
    tlFatalWarnings := false,
    ScalaUnidoc / unidoc / unidocProjectFilter := inProjects(
      core.jvm,
      io.jvm,
      scodec.jvm,
      protocols.jvm,
      reactiveStreams
    )
  )

lazy val benchmark = project
  .in(file("benchmark"))
  .enablePlugins(JmhPlugin, NoPublishPlugin)
  .settings(
    name := "fs2-benchmark",
    Test / run / javaOptions := (Test / run / javaOptions).value
      .filterNot(o => o.startsWith("-Xmx") || o.startsWith("-Xms")) ++ Seq("-Xms256m", "-Xmx256m")
  )
  .dependsOn(io.jvm)

lazy val microsite = project
  .in(file("mdoc"))
  .settings(
    mdocIn := file("site"),
    laikaSite := {
      sbt.IO.copyDirectory(mdocOut.value, (laikaSite / target).value)
      Set.empty
    },
    tlFatalWarningsInCi := false,
    tlSiteApiPackage := Some("fs2")
  )
  .dependsOn(coreJVM, io.jvm, reactiveStreams, scodec.jvm)
  .enablePlugins(TypelevelSitePlugin)<|MERGE_RESOLUTION|>--- conflicted
+++ resolved
@@ -211,18 +211,13 @@
   .settings(
     name := "fs2-core",
     libraryDependencies ++= Seq(
-      "org.scodec" %%% "scodec-bits" % "1.1.34",
+      "org.scodec" %%% "scodec-bits" % "1.1.35",
       "org.typelevel" %%% "cats-core" % "2.9.0",
       "org.typelevel" %%% "cats-effect" % "3.4.6",
       "org.typelevel" %%% "cats-effect-laws" % "3.4.6" % Test,
       "org.typelevel" %%% "cats-effect-testkit" % "3.4.6" % Test,
-<<<<<<< HEAD
-      "org.scodec" %%% "scodec-bits" % "1.1.35",
-      "org.typelevel" %%% "scalacheck-effect-munit" % "2.0.0-M2" % Test,
-=======
       "org.typelevel" %%% "cats-laws" % "2.9.0" % Test,
       "org.typelevel" %%% "discipline-munit" % "2.0.0-M3" % Test,
->>>>>>> 325c74f9
       "org.typelevel" %%% "munit-cats-effect" % "2.0.0-M3" % Test,
       "org.typelevel" %%% "scalacheck-effect-munit" % "2.0.0-M2" % Test
     ),
