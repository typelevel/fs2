--- conflicted
+++ resolved
@@ -208,27 +208,15 @@
   .settings(
     name := "fs2-core",
     libraryDependencies ++= Seq(
-<<<<<<< HEAD
-      "org.typelevel" %%% "cats-core" % "2.7.0",
-      "org.typelevel" %%% "cats-laws" % "2.7.0" % Test,
-      "org.typelevel" %%% "cats-effect" % "3.4-389-3862cf0",
-      "org.typelevel" %%% "cats-effect-laws" % "3.4-389-3862cf0" % Test,
-      "org.typelevel" %%% "cats-effect-testkit" % "3.4-389-3862cf0" % Test,
-      "org.scodec" %%% "scodec-bits" % "1.1.30",
-      "org.typelevel" %%% "scalacheck-effect-munit" % "1.0.3" % Test,
-      "org.typelevel" %%% "munit-cats-effect-3" % "1.0.7" % Test,
-      "org.typelevel" %%% "discipline-munit" % "1.0.9" % Test
-=======
       "org.typelevel" %%% "cats-core" % "2.8.0",
       "org.typelevel" %%% "cats-laws" % "2.8.0" % Test,
-      "org.typelevel" %%% "cats-effect" % "3.3.14",
-      "org.typelevel" %%% "cats-effect-laws" % "3.3.14" % Test,
-      "org.typelevel" %%% "cats-effect-testkit" % "3.3.14" % Test,
+      "org.typelevel" %%% "cats-effect" % "3.4-4c07d83",
+      "org.typelevel" %%% "cats-effect-laws" % "3.4-4c07d83" % Test,
+      "org.typelevel" %%% "cats-effect-testkit" % "3.4-4c07d83" % Test,
       "org.scodec" %%% "scodec-bits" % "1.1.34",
       "org.typelevel" %%% "scalacheck-effect-munit" % "2.0.0-M2" % Test,
       "org.typelevel" %%% "munit-cats-effect" % "2.0.0-M3" % Test,
       "org.typelevel" %%% "discipline-munit" % "2.0.0-M3" % Test
->>>>>>> 62f45451
     ),
     tlJdkRelease := Some(8),
     Compile / doc / scalacOptions ++= (if (scalaVersion.value.startsWith("2.")) Seq("-nowarn")
