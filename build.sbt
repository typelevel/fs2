import com.typesafe.tools.mima.core._

Global / onChangedBuildSource := ReloadOnSourceChanges

ThisBuild / tlBaseVersion := "3.3"

ThisBuild / organization := "co.fs2"
ThisBuild / organizationName := "Functional Streams for Scala"
ThisBuild / startYear := Some(2013)

val NewScala = "2.13.10"

ThisBuild / crossScalaVersions := Seq("3.2.0", "2.12.17", NewScala)
ThisBuild / tlVersionIntroduced := Map("3" -> "3.0.3")

ThisBuild / githubWorkflowOSes := Seq("ubuntu-22.04")
ThisBuild / githubWorkflowJavaVersions := Seq(JavaSpec.temurin("17"))
ThisBuild / githubWorkflowBuildPreamble ++= nativeBrewInstallWorkflowSteps.value
ThisBuild / nativeBrewInstallCond := Some("matrix.project == 'rootNative'")

ThisBuild / tlCiReleaseBranches := List("main", "series/2.5.x")

ThisBuild / githubWorkflowBuild ++= Seq(
  WorkflowStep.Run(
    List("cd scalafix", "sbt testCI"),
    name = Some("Scalafix tests"),
    cond = Some(s"matrix.scala == '$NewScala' && matrix.project == 'rootJVM'")
  )
)

ThisBuild / licenses := List(("MIT", url("http://opensource.org/licenses/MIT")))

ThisBuild / doctestTestFramework := DoctestTestFramework.ScalaCheck

ThisBuild / developers ++= List(
  "mpilquist" -> "Michael Pilquist",
  "pchiusano" -> "Paul Chiusano",
  "pchlupacek" -> "Pavel Chlupáček",
  "SystemFw" -> "Fabio Labella",
  "alissapajer" -> "Alissa Pajer",
  "djspiewak" -> "Daniel Spiewak",
  "fthomas" -> "Frank Thomas",
  "runarorama" -> "Rúnar Ó. Bjarnason",
  "jedws" -> "Jed Wesley-Smith",
  "durban" -> "Daniel Urban"
).map { case (username, fullName) =>
  tlGitHubDev(username, fullName)
}

// If debugging tests, it's sometimes useful to disable parallel execution and test result buffering:
// ThisBuild / Test / parallelExecution := false
// ThisBuild / Test / testOptions += Tests.Argument(TestFrameworks.MUnit, "-b")

ThisBuild / initialCommands := s"""
    import fs2._, cats.effect._, cats.effect.implicits._, cats.effect.unsafe.implicits.global, cats.syntax.all._, scala.concurrent.duration._
  """

ThisBuild / mimaBinaryIssueFilters ++= Seq(
  // No bincompat on internal package
  ProblemFilters.exclude[Problem]("fs2.internal.*"),
  ProblemFilters.exclude[Problem]("fs2.io.internal.*"),
  // Mima reports all ScalaSignature changes as errors, despite the fact that they don't cause bincompat issues when version swapping (see https://github.com/lightbend/mima/issues/361)
  ProblemFilters.exclude[IncompatibleSignatureProblem]("*"),
  ProblemFilters.exclude[IncompatibleMethTypeProblem]("fs2.Pull#MapOutput.apply"),
  ProblemFilters.exclude[IncompatibleResultTypeProblem]("fs2.Pull#MapOutput.fun"),
  ProblemFilters.exclude[IncompatibleMethTypeProblem]("fs2.Pull#MapOutput.copy"),
  ProblemFilters.exclude[IncompatibleResultTypeProblem]("fs2.Pull#MapOutput.copy$default$2"),
  ProblemFilters.exclude[IncompatibleMethTypeProblem]("fs2.Pull#MapOutput.this"),
  ProblemFilters.exclude[AbstractClassProblem]("fs2.Pull$CloseScope"),
  ProblemFilters.exclude[DirectAbstractMethodProblem]("fs2.Pull#CloseScope.*"),
  ProblemFilters.exclude[DirectMissingMethodProblem]("fs2.Pull#BindBind.*"),
  ProblemFilters.exclude[DirectMissingMethodProblem]("fs2.Pull#CloseScope.*"),
  ProblemFilters.exclude[MissingClassProblem]("fs2.Pull$CloseScope$"),
  ProblemFilters.exclude[MissingClassProblem]("fs2.Pull$EvalView"),
  ProblemFilters.exclude[MissingClassProblem]("fs2.Pull$View"),
  ProblemFilters.exclude[MissingClassProblem]("fs2.Pull$View$"),
  ProblemFilters.exclude[MissingClassProblem]("fs2.Pull$BindView"),
  ProblemFilters.exclude[ReversedAbstractMethodProblem]("fs2.Pull#CloseScope.*"),
  ProblemFilters.exclude[Problem]("fs2.io.Watcher#Registration.*"),
  ProblemFilters.exclude[Problem]("fs2.io.Watcher#DefaultWatcher.*"),
  ProblemFilters.exclude[ReversedMissingMethodProblem]("fs2.io.net.tls.TLSContext.clientBuilder"),
  ProblemFilters.exclude[ReversedMissingMethodProblem]("fs2.io.net.tls.TLSContext.serverBuilder"),
  ProblemFilters.exclude[ReversedMissingMethodProblem](
    "fs2.io.net.tls.TLSContext.dtlsClientBuilder"
  ),
  ProblemFilters.exclude[ReversedMissingMethodProblem](
    "fs2.io.net.tls.TLSContext.dtlsServerBuilder"
  ),
  ProblemFilters.exclude[Problem]("fs2.io.net.tls.TLSEngine*"),
  // start #2453 cross-build fs2.io for scala.js
  // private implementation classes
  ProblemFilters.exclude[MissingClassProblem]("fs2.io.net.Socket$IntCallbackHandler"),
  ProblemFilters.exclude[MissingClassProblem]("fs2.io.net.Socket$BufferedReads"),
  ProblemFilters.exclude[MissingClassProblem]("fs2.io.net.SocketGroup$AsyncSocketGroup"),
  ProblemFilters.exclude[MissingClassProblem]("fs2.io.net.Socket$AsyncSocket"),
  ProblemFilters.exclude[MissingClassProblem](
    "fs2.io.net.DatagramSocketGroup$AsyncDatagramSocketGroup"
  ),
  ProblemFilters.exclude[MissingClassProblem]("fs2.io.net.unixsocket.UnixSockets$AsyncSocket"),
  ProblemFilters.exclude[MissingClassProblem]("fs2.io.net.unixsocket.UnixSockets$AsyncUnixSockets"),
  ProblemFilters.exclude[MissingClassProblem]("fs2.io.net.tls.TLSContext$Builder$AsyncBuilder"),
  // sealed traits
  ProblemFilters.exclude[NewMixinForwarderProblem]("fs2.io.net.Network.*"),
  ProblemFilters.exclude[NewMixinForwarderProblem]("fs2.io.net.tls.TLSContext.*"),
  ProblemFilters.exclude[InheritedNewAbstractMethodProblem]("fs2.io.net.tls.TLSContext.*"),
  ProblemFilters.exclude[InheritedNewAbstractMethodProblem]("fs2.Compiler#Target.*"),
  ProblemFilters.exclude[InheritedNewAbstractMethodProblem](
    "fs2.Compiler#TargetLowPriority#MonadErrorTarget.*"
  ),
  // end #2453
  ProblemFilters.exclude[NewMixinForwarderProblem]("fs2.io.file.Files.*"),
  ProblemFilters.exclude[ReversedMissingMethodProblem]("fs2.io.file.Files.*"),
  ProblemFilters.exclude[MissingClassProblem]("fs2.io.file.Files$AsyncFiles"),
  ProblemFilters.exclude[InheritedNewAbstractMethodProblem]("fs2.io.file.Files.F"),
  ProblemFilters.exclude[InheritedNewAbstractMethodProblem](
    "fs2.io.file.Files._runJavaCollectionResource"
  ),
  ProblemFilters.exclude[InheritedNewAbstractMethodProblem]("fs2.io.file.Files.list"),
  ProblemFilters.exclude[InheritedNewAbstractMethodProblem]("fs2.io.file.Files.watch"),
  ProblemFilters.exclude[MissingClassProblem]("fs2.Pull$MapOutput$"),
  ProblemFilters.exclude[MissingClassProblem]("fs2.Pull$MapOutput"),
  ProblemFilters.exclude[IncompatibleMethTypeProblem]("fs2.Pull.mapOutput"),
  ProblemFilters.exclude[NewMixinForwarderProblem]("fs2.compression.Compression.gzip*"),
  ProblemFilters.exclude[NewMixinForwarderProblem]("fs2.compression.Compression.gunzip*"),
  ProblemFilters.exclude[DirectMissingMethodProblem]("fs2.compression.Compression.$init$"),
  ProblemFilters.exclude[ReversedMissingMethodProblem]("fs2.Compiler#Target.F"),
  ProblemFilters.exclude[MissingTypesProblem]("fs2.Compiler$Target$ConcurrentTarget"),
  ProblemFilters.exclude[IncompatibleResultTypeProblem]("fs2.Compiler#Target#ConcurrentTarget.F"),
  ProblemFilters.exclude[MissingClassProblem]("fs2.Compiler$TargetLowPriority$MonadCancelTarget"),
  ProblemFilters.exclude[MissingClassProblem]("fs2.Compiler$TargetLowPriority$MonadErrorTarget"),
  ProblemFilters.exclude[MissingTypesProblem]("fs2.Compiler$TargetLowPriority$SyncTarget"),
  ProblemFilters.exclude[MissingClassProblem]("fs2.Chunk$VectorChunk"),
  ProblemFilters.exclude[ReversedMissingMethodProblem](
    "fs2.compression.DeflateParams.fhCrcEnabled"
  ),
  ProblemFilters.exclude[DirectMissingMethodProblem](
    "fs2.compression.DeflateParams#DeflateParamsImpl.copy"
  ),
  ProblemFilters.exclude[DirectMissingMethodProblem](
    "fs2.compression.DeflateParams#DeflateParamsImpl.this"
  ),
  ProblemFilters.exclude[MissingTypesProblem]("fs2.compression.DeflateParams$DeflateParamsImpl$"),
  ProblemFilters.exclude[DirectMissingMethodProblem](
    "fs2.compression.DeflateParams#DeflateParamsImpl.apply"
  ),
  ProblemFilters.exclude[MissingClassProblem](
    "fs2.io.net.SocketCompanionPlatform$IntCallbackHandler"
  ),
  ProblemFilters.exclude[MissingClassProblem]("fs2.Chunk$BufferChunk"),
  ProblemFilters.exclude[DirectMissingMethodProblem]("fs2.Chunk.makeArrayBuilder"),
  ProblemFilters.exclude[DirectMissingMethodProblem](
    "fs2.interop.reactivestreams.StreamSubscriber.fsm"
  ),
  ProblemFilters.exclude[Problem]("fs2.interop.reactivestreams.StreamSubscriber#FSM*"),
  ProblemFilters.exclude[DirectMissingMethodProblem]("fs2.io.package.utf8Charset"),
  ProblemFilters.exclude[DirectMissingMethodProblem](
    "fs2.io.net.tls.TLSSocketPlatform.applicationProtocol"
  ),
  ProblemFilters.exclude[DirectMissingMethodProblem]("fs2.compression.Compression.gzip$default$*"),
  ProblemFilters.exclude[DirectMissingMethodProblem](
    "fs2.compression.Compression.gunzip$default$1$"
  ),
  ProblemFilters.exclude[DirectMissingMethodProblem]("fs2.ChunkCompanionPlatform.makeArrayBuilder"),
  ProblemFilters.exclude[ReversedMissingMethodProblem]("fs2.concurrent.Channel.trySend"),
  ProblemFilters.exclude[ReversedMissingMethodProblem]("fs2.compression.Compression.gunzip"),
  ProblemFilters.exclude[ReversedMissingMethodProblem](
    "fs2.io.net.tls.TLSContext#Builder.systemResource"
  ),
  ProblemFilters.exclude[ReversedMissingMethodProblem](
    "fs2.io.net.tls.TLSContext#Builder.insecureResource"
  ),
  ProblemFilters.exclude[DirectMissingMethodProblem]( // something funky in Scala 3.2.0 ...
    "fs2.io.net.SocketGroupCompanionPlatform#AsyncSocketGroup.this"
  )
)

lazy val root = tlCrossRootProject
  .aggregate(
    core,
    io,
    scodec,
    protocols,
    reactiveStreams,
    unidocs,
    benchmark
  )

lazy val IntegrationTest = config("it").extend(Test)

lazy val commonNativeSettings = Seq(
  tlVersionIntroduced := List("2.12", "2.13", "3").map(_ -> "3.2.15").toMap
)

lazy val core = crossProject(JVMPlatform, JSPlatform, NativePlatform)
  .in(file("core"))
  .configs(IntegrationTest)
  .settings(Defaults.itSettings: _*)
  .settings(
    inConfig(IntegrationTest)(org.scalafmt.sbt.ScalafmtPlugin.scalafmtConfigSettings),
    IntegrationTest / fork := true,
    IntegrationTest / javaOptions += "-Dcats.effect.tracing.mode=none"
  )
  .settings(
    name := "fs2-core",
    libraryDependencies ++= Seq(
      "org.typelevel" %%% "cats-core" % "2.8.0",
      "org.typelevel" %%% "cats-laws" % "2.8.0" % Test,
<<<<<<< HEAD
      "org.typelevel" %%% "cats-effect" % "3.4-148221d",
      "org.typelevel" %%% "cats-effect-laws" % "3.4-148221d" % Test,
      "org.typelevel" %%% "cats-effect-testkit" % "3.4-148221d" % Test,
=======
      "org.typelevel" %%% "cats-effect" % "3.4.0-RC2",
      "org.typelevel" %%% "cats-effect-laws" % "3.4.0-RC2" % Test,
      "org.typelevel" %%% "cats-effect-testkit" % "3.4.0-RC2" % Test,
>>>>>>> 0a0d3631
      "org.scodec" %%% "scodec-bits" % "1.1.34",
      "org.typelevel" %%% "scalacheck-effect-munit" % "2.0.0-M2" % Test,
      "org.typelevel" %%% "munit-cats-effect" % "2.0.0-M3" % Test,
      "org.typelevel" %%% "discipline-munit" % "2.0.0-M3" % Test
    ),
    tlJdkRelease := Some(8),
    Compile / doc / scalacOptions ++= (if (scalaVersion.value.startsWith("2.")) Seq("-nowarn")
                                       else Nil)
  )

lazy val coreJVM = core.jvm
  .settings(
    Test / fork := true,
    doctestIgnoreRegex := Some(".*NotGiven.scala")
  )

lazy val coreJS = core.js
  .disablePlugins(DoctestPlugin)
  .settings(
    Test / scalaJSStage := FastOptStage,
    jsEnv := new org.scalajs.jsenv.nodejs.NodeJSEnv(),
    scalaJSLinkerConfig ~= (_.withModuleKind(ModuleKind.CommonJSModule))
  )

lazy val coreNative = core.native
  .disablePlugins(DoctestPlugin)
  .settings(commonNativeSettings)

lazy val io = crossProject(JVMPlatform, JSPlatform, NativePlatform)
  .in(file("io"))
  .settings(
    name := "fs2-io",
    tlVersionIntroduced ~= { _.updated("3", "3.1.0") },
    libraryDependencies += "com.comcast" %%% "ip4s-core" % "3.2.0"
  )
  .jvmSettings(
    Test / fork := true,
    libraryDependencies ++= Seq(
      "com.github.jnr" % "jnr-unixsocket" % "0.38.17" % Optional,
      "com.google.jimfs" % "jimfs" % "1.2" % Test
    )
  )
  .jsSettings(
    tlVersionIntroduced := List("2.12", "2.13", "3").map(_ -> "3.1.0").toMap,
    scalaJSLinkerConfig ~= (_.withModuleKind(ModuleKind.CommonJSModule))
  )
  .nativeEnablePlugins(ScalaNativeBrewedConfigPlugin)
  .nativeSettings(commonNativeSettings)
  .nativeSettings(
    libraryDependencies ++= Seq(
      "com.armanbilge" %%% "epollcat" % "0.1.1" % Test
    ),
    Test / nativeBrewFormulas += "s2n",
    Test / envVars ++= Map("S2N_DONT_MLOCK" -> "1")
  )
  .dependsOn(core % "compile->compile;test->test")
  .jsSettings(
    mimaBinaryIssueFilters ++= Seq(
      ProblemFilters.exclude[IncompatibleMethTypeProblem]("fs2.io.package.stdinUtf8"),
      ProblemFilters.exclude[IncompatibleMethTypeProblem]("fs2.io.package.stdoutLines"),
      ProblemFilters.exclude[IncompatibleMethTypeProblem]("fs2.io.package.stdout"),
      ProblemFilters.exclude[IncompatibleMethTypeProblem]("fs2.io.package.stdin"),
      ProblemFilters
        .exclude[ReversedMissingMethodProblem]("fs2.io.net.tls.TLSSocket.applicationProtocol"),
      ProblemFilters.exclude[DirectMissingMethodProblem]("fs2.io.*.JavaScript*Exception.this"),
      ProblemFilters.exclude[MissingClassProblem]("fs2.io.net.JavaScriptUnknownException"),
      ProblemFilters.exclude[DirectMissingMethodProblem](
        "fs2.io.net.tls.TLSSocketCompanionPlatform#AsyncTLSSocket.this"
      ),
      ProblemFilters.exclude[IncompatibleMethTypeProblem]("fs2.io.file.FileHandle.make"),
      ProblemFilters.exclude[IncompatibleMethTypeProblem]("fs2.io.net.DatagramSocket.forAsync"),
      ProblemFilters.exclude[IncompatibleMethTypeProblem](
        "fs2.io.net.DatagramSocketCompanionPlatform#AsyncDatagramSocket.this"
      ),
      ProblemFilters
        .exclude[ReversedMissingMethodProblem]("fs2.io.net.DatagramSocketOption#Key.set"),
      ProblemFilters.exclude[IncompatibleMethTypeProblem]("fs2.io.net.Socket.forAsync"),
      ProblemFilters.exclude[IncompatibleMethTypeProblem]("fs2.io.net.SocketOption.encoding"),
      ProblemFilters
        .exclude[ReversedMissingMethodProblem]("fs2.io.net.SocketOptionCompanionPlatform#Key.set"),
      ProblemFilters
        .exclude[ReversedMissingMethodProblem]("fs2.io.net.tls.SecureContext#SecureVersion.toJS"),
      ProblemFilters.exclude[MissingClassProblem]("fs2.io.net.tls.SecureContext$ops"),
      ProblemFilters.exclude[Problem]("fs2.io.net.tls.SecureContext.ops"),
      ProblemFilters.exclude[MissingClassProblem]("fs2.io.net.tls.SecureContext$ops$"),
      ProblemFilters.exclude[IncompatibleResultTypeProblem](
        "fs2.io.net.tls.TLSParameters#DefaultTLSParameters.toTLSSocketOptions"
      ),
      ProblemFilters.exclude[DirectMissingMethodProblem](
        "fs2.io.net.tls.TLSParameters#DefaultTLSParameters.toConnectionOptions"
      ),
      ProblemFilters.exclude[IncompatibleResultTypeProblem](
        "fs2.io.net.tls.SecureContext#SecureVersion#TLSv1.1.toJS"
      ),
      ProblemFilters.exclude[IncompatibleResultTypeProblem](
        "fs2.io.net.tls.SecureContext#SecureVersion#TLSv1.2.toJS"
      ),
      ProblemFilters.exclude[IncompatibleResultTypeProblem](
        "fs2.io.net.tls.SecureContext#SecureVersion#TLSv1.3.toJS"
      ),
      ProblemFilters.exclude[DirectMissingMethodProblem]("fs2.io.net.tls.TLSSocket.forAsync")
    )
  )
  .nativeSettings(
    nativeConfig ~= { _.withEmbedResources(true) }
  )

lazy val scodec = crossProject(JVMPlatform, JSPlatform, NativePlatform)
  .in(file("scodec"))
  .settings(
    name := "fs2-scodec",
    libraryDependencies += "org.scodec" %%% "scodec-core" % (if (
                                                               scalaVersion.value.startsWith("2.")
                                                             )
                                                               "1.11.10"
                                                             else "2.2.0"),
    tlVersionIntroduced := List("2.12", "2.13", "3").map(_ -> "3.2.0").toMap,
    tlJdkRelease := Some(8)
  )
  .jsSettings(
    scalaJSLinkerConfig ~= (_.withModuleKind(ModuleKind.CommonJSModule))
  )
  .nativeSettings(commonNativeSettings)
  .dependsOn(core % "compile->compile;test->test", io % "test")

lazy val protocols = crossProject(JVMPlatform, JSPlatform, NativePlatform)
  .in(file("protocols"))
  .settings(
    name := "fs2-protocols",
    tlVersionIntroduced := List("2.12", "2.13", "3").map(_ -> "3.2.0").toMap,
    tlJdkRelease := Some(8)
  )
  .jsSettings(
    scalaJSLinkerConfig ~= (_.withModuleKind(ModuleKind.CommonJSModule))
  )
  .nativeSettings(commonNativeSettings)
  .dependsOn(core % "compile->compile;test->test", scodec, io)

lazy val reactiveStreams = project
  .in(file("reactive-streams"))
  .settings(
    name := "fs2-reactive-streams",
    libraryDependencies ++= Seq(
      "org.reactivestreams" % "reactive-streams" % "1.0.4",
      "org.reactivestreams" % "reactive-streams-tck" % "1.0.4" % "test",
      "org.scalatestplus" %% "testng-7-5" % "3.2.14.0" % "test"
    ),
    tlJdkRelease := Some(8),
    Test / fork := true // Otherwise SubscriberStabilitySpec fails
  )
  .dependsOn(coreJVM % "compile->compile;test->test")

lazy val unidocs = project
  .in(file("unidocs"))
  .enablePlugins(TypelevelUnidocPlugin)
  .settings(
    name := "fs2-docs",
    tlFatalWarnings := false,
    ScalaUnidoc / unidoc / unidocProjectFilter := inProjects(
      core.jvm,
      io.jvm,
      scodec.jvm,
      protocols.jvm,
      reactiveStreams
    )
  )

lazy val benchmark = project
  .in(file("benchmark"))
  .enablePlugins(JmhPlugin, NoPublishPlugin)
  .settings(
    name := "fs2-benchmark",
    Test / run / javaOptions := (Test / run / javaOptions).value
      .filterNot(o => o.startsWith("-Xmx") || o.startsWith("-Xms")) ++ Seq("-Xms256m", "-Xmx256m")
  )
  .dependsOn(io.jvm)

lazy val microsite = project
  .in(file("mdoc"))
  .settings(
    mdocIn := file("site"),
    laikaSite := {
      sbt.IO.copyDirectory(mdocOut.value, (laikaSite / target).value)
      Set.empty
    },
    tlFatalWarningsInCi := false,
    tlSiteApiPackage := Some("fs2")
  )
  .dependsOn(coreJVM, io.jvm, reactiveStreams, scodec.jvm)
  .enablePlugins(TypelevelSitePlugin)<|MERGE_RESOLUTION|>--- conflicted
+++ resolved
@@ -205,15 +205,9 @@
     libraryDependencies ++= Seq(
       "org.typelevel" %%% "cats-core" % "2.8.0",
       "org.typelevel" %%% "cats-laws" % "2.8.0" % Test,
-<<<<<<< HEAD
-      "org.typelevel" %%% "cats-effect" % "3.4-148221d",
-      "org.typelevel" %%% "cats-effect-laws" % "3.4-148221d" % Test,
-      "org.typelevel" %%% "cats-effect-testkit" % "3.4-148221d" % Test,
-=======
       "org.typelevel" %%% "cats-effect" % "3.4.0-RC2",
       "org.typelevel" %%% "cats-effect-laws" % "3.4.0-RC2" % Test,
       "org.typelevel" %%% "cats-effect-testkit" % "3.4.0-RC2" % Test,
->>>>>>> 0a0d3631
       "org.scodec" %%% "scodec-bits" % "1.1.34",
       "org.typelevel" %%% "scalacheck-effect-munit" % "2.0.0-M2" % Test,
       "org.typelevel" %%% "munit-cats-effect" % "2.0.0-M3" % Test,
